from decimal import Decimal

from django.conf import settings
from django.db import models
from django.db.models import Max
from django.db.models.signals import post_save
from django.dispatch import receiver
from django.urls import reverse
from factory.django import mute_signals

from bibliography.models import Source
from distributions.models import TemporalDistribution, Timestep
from users.models import get_default_owner
from utils.models import NamedUserCreatedObject


class MaterialCategory(NamedUserCreatedObject):
    pass


class BaseMaterial(NamedUserCreatedObject):
    """
    Base for all specialized models of material
    """
    type = models.CharField(max_length=127, default='material')
    categories = models.ManyToManyField(MaterialCategory, blank=True)

    class Meta:
        verbose_name = 'Material'
        unique_together = [['name', 'owner']]


class MaterialManager(models.Manager):

    def get_queryset(self):
        return super().get_queryset().filter(type='material')


class Material(BaseMaterial):
    """
    Generic material class for many purposes. E.g. this is used as top level definition to link semantic definition of
    materials with analysis data.
    """

    class Meta:
        proxy = True


def get_default_material():
    return Material.objects.get_or_create(
        name=getattr(settings, 'DEFAULT_MATERIAL_NAME', 'Other')
    )[0]


def get_default_material_pk():
    return Material.objects.get_or_create(
        name=getattr(settings, 'DEFAULT_MATERIAL_NAME', 'Other')
    )[0].pk


class MaterialComponentManager(models.Manager):
    def default(self):
        return self.get_queryset().get(name='Fresh Matter (FM)', owner=get_default_owner())

    def other(self):
        return self.get_queryset().get(name='Other', owner=get_default_owner())


class MaterialComponent(BaseMaterial):
    """
    Component class of a material for which a weight fraction can be assigned but which cannot itself be defined as a
    material (e.g. total solids, volatile solids, etc.)
    """

    objects = MaterialComponentManager()

    class Meta:
        proxy = True
        verbose_name = 'component'


@receiver(post_save, sender=MaterialComponent)
def add_type_component(sender, instance, created, **kwargs):
    if created:
        instance.type = 'component'
        instance.save()


def get_default_component():
    return MaterialComponent.objects.get_or_create(
        name=getattr(settings, 'DEFAULT_MATERIALCOMPONENT_NAME', 'Fresh Matter (FM)')
    )[0]


def get_default_component_pk():
    return MaterialComponent.objects.get_or_create(
        name=getattr(settings, 'DEFAULT_MATERIALCOMPONENT_NAME', 'Fresh Matter (FM)')
    )[0].pk


class MaterialComponentGroupManager(models.Manager):
    def default(self):
        return self.get_queryset().get(name='Total Material')


class MaterialComponentGroup(NamedUserCreatedObject):
    """
    Definition of a group of components that belong together to form a composition which can be described with
    weight fractions. E.g. Macro component, chemical elements, etc. The actual composition is described in its own
    model: Composition. This is a container that allows to identify comparable compositions.
    """

    objects = MaterialComponentGroupManager()

    class Meta:
        unique_together = [['name', 'owner']]


def get_default_group():
    return MaterialComponentGroup.objects.get_or_create(
        name=getattr(settings, 'DEFAULT_MATERIALCOMPONENTGROUP_NAME', 'Total Material')
    )[0]


class SampleSeries(NamedUserCreatedObject):
    """
    Sample series are used to add concrete experimental data to the abstract semantic definition of materials. A sample
    series consists of several samples that are taken from a comparable source at different times. That way a temporal
    distribution of material properties and compositions over time can be described.
    """
    material = models.ForeignKey(
        Material,
        default=get_default_material_pk,
        on_delete=models.PROTECT,
        related_name='sample_series'
    )
    image = models.ImageField(upload_to='materials_sampleseries/', blank=True, null=True)
    publish = models.BooleanField(default=False)
    standard = models.BooleanField(default=True)
    temporal_distributions = models.ManyToManyField(TemporalDistribution)

    def add_component_group(self, group, fractions_of=None):
        """Adds compositions of a component group to all samples of this sample series."""
        if not fractions_of:
            fractions_of = MaterialComponent.objects.default()
        for sample in self.samples.all():
            Composition.objects.create(
                owner=self.owner,
                group=group,
                sample=sample,
                fractions_of=fractions_of
            )

    def remove_component_group(self, group):
        """Removes all compositions of a component group from all samples of this sample series."""
        for sample in self.samples.all():
            Composition.objects.filter(sample=sample, group=group).delete()

    def add_component(self, component, group):
        """Creates WeightShare objects for a new component for all samples of a SampleSeries at once."""
        for sample in self.samples.all():
            for composition in sample.compositions.filter(group=group):
                composition.add_component(component)

    def remove_component(self, component, group):
        """Removes all WeightShare objects of a given component and component group"""
        for sample in self.samples.all():
            for composition in sample.compositions.filter(group=group):
                composition.remove_component(component)

    def add_temporal_distribution(self, distribution):
        """
        Adds the temporal distribution to the m2m field and also creates shares for all timesteps of the distribution
        for all components of this group.
        """
        # In case this method is called manually and not by m2m_changed
        if distribution not in self.temporal_distributions.all():
            self.temporal_distributions.add(distribution)

        # Use average and standard deviation of component averages as default values for all timesteps
        for timestep in distribution.timestep_set.all():
            Sample.objects.create(owner=self.owner, material=self.material, series=self, timestep=timestep)

    def remove_temporal_distribution(self, distribution):
        """
        Removes the temporal distribution from the m2m field and also cleans up all related composition sets and shares.
        """
        if distribution in self.temporal_distributions.all():
            for timestep in distribution.timestep_set.all():
                self.samples.filter(timestep=timestep).delete()
            self.temporal_distributions.remove(distribution)

    @property
    def components(self):
        """
        Queryset of all components that have been assigned to this group.
        """
        return MaterialComponent.objects.filter(id__in=[share['component'] for share in
                                                        WeightShare.objects.filter(
                                                            composition__sample__series=self).values(
                                                            'component').distinct()])

    @property
    def component_groups(self):
        return MaterialComponentGroup.objects.filter(
            id__in=[composition['group'] for composition in
                    Composition.objects.filter(
                        sample__series=self
                    ).exclude(
                        id=MaterialComponentGroup.objects.default().id
                    ).values('group').distinct()]
        )

    @property
    def group_ids(self):
        """
        Ids of component groups that have been assigned to this material.
        """
        return [setting['group'] for setting in
                Composition.objects.filter(sample__series=self).values('group').distinct()]

    @property
    def blocked_ids(self):
        """
        Returns a list of group ids that cannot be added to the material because they are already assigned.
        """
        return self.group_ids

    @property
    def shares(self):
        return WeightShare.objects.filter(composition__sample__series=self)

    def duplicate(self, creator, **kwargs):

        with mute_signals(post_save):
            duplicate = SampleSeries.objects.create(
                owner=creator,
                name=kwargs.get('name', self.name),
                material=kwargs.get('material', self.material)
            )

            for sample in self.samples.all():
                sample_duplicate = sample.duplicate(creator)
                sample_duplicate.series = duplicate
                sample_duplicate.save()

            duplicate.temporal_distributions.set(self.temporal_distributions.all())

        return duplicate

    @property
    def full_name(self):
        return f'{self.material.name} {self.name}'

    @property
    def group_settings(self):
        return Composition.objects.filter(
            sample__series=self
        ).exclude(
            group=MaterialComponentGroup.objects.default()
        )


@receiver(post_save, sender=SampleSeries)
def add_default_temporal_distribution(sender, instance, created, **kwargs):
    if created:
        instance.add_temporal_distribution(TemporalDistribution.objects.default())


class MaterialProperty(NamedUserCreatedObject):
    unit = models.CharField(max_length=63)

    def __str__(self):
        return f'{self.name} [{self.unit}]'


class MaterialPropertyValue(NamedUserCreatedObject):
    property = models.ForeignKey(MaterialProperty, on_delete=models.PROTECT)
    average = models.FloatField()
    standard_deviation = models.FloatField()

    def duplicate(self, creator):
        with mute_signals(post_save):
            duplicate = MaterialPropertyValue.objects.create(
                owner=creator,
                property=self.property,
                average=self.average,
                standard_deviation=self.standard_deviation,
            )
        return duplicate


class Sample(NamedUserCreatedObject):
    """
    Representation of a single sample that was taken at a specific location and time. Equivalent samples are associated
    with a SampleSeries to temporal distribution of properties and composition.
    """
    image = models.ImageField(upload_to='materials_sample/', blank=True, null=True)
    material = models.ForeignKey(
        Material,
        default=get_default_material_pk,
        on_delete=models.PROTECT,
        related_name='samples',
        help_text='If no option fits, please choose "Other" and specify the material in the description.'
    )
    datetime = models.DateTimeField(blank=True, null=True, help_text='Choose 00:00 if time is unknown.')
    location = models.CharField(max_length=511, blank=True, null=True, help_text='Name of town, address or coordinates')
    series = models.ForeignKey(
        SampleSeries,
        related_name='samples',
        on_delete=models.SET_NULL,
        blank=True,
        null=True,
        help_text='If this sample belongs to a sample series or campaign, select it here.'
    )
    timestep = models.ForeignKey(
        Timestep,
        related_name='samples',
        on_delete=models.PROTECT,
        blank=True,
        null=True,
        help_text='If the sample represents a specific time step in a series, select it here.'
    )
    sources = models.ManyToManyField(Source)
    properties = models.ManyToManyField(MaterialPropertyValue)
<<<<<<< HEAD
=======

    @property
    def group_ids(self):
        """
        Ids of component groups that have been assigned to this sample.
        """
        return [setting['group'] for setting in Composition.objects.filter(sample=self).values('group').distinct()]
>>>>>>> cb8eb10f

    def duplicate(self, creator, **kwargs):
        with mute_signals(post_save):
            duplicate = Sample.objects.create(
                owner=creator,
                material=kwargs.get('material', self.material),
                series=kwargs.get('series', self.series),
                timestep=kwargs.get('timestep', self.timestep),
                datetime=kwargs.get('datetime', self.datetime),
            )
        for composition in self.compositions.all():
            duplicate_composition = composition.duplicate(creator)
            duplicate_composition.sample = duplicate
            duplicate_composition.save()

        for prop in self.properties.all():
            duplicate.properties.add(prop.duplicate(creator))

        return duplicate


@receiver(post_save, sender=Sample)
def add_default_composition(sender, instance, created, **kwargs):
    if created:
        composition = Composition.objects.create(
            owner=instance.owner,
            group=get_default_group(),
            sample=instance,
            fractions_of=get_default_component(),
        )
        composition.add_component(MaterialComponent.objects.default(), average=1.0)


class Composition(NamedUserCreatedObject):
    """
    Utility model to store the settings for component groups for each material in each customization. This model is not
    supposed to be edited directly by a user. It depends on user objects and must be deleted, when any of the user
    objects it depends on is deleted.
    """
    group = models.ForeignKey(MaterialComponentGroup, related_name='compositions', on_delete=models.PROTECT)
    sample = models.ForeignKey(Sample, related_name='compositions', on_delete=models.CASCADE)
    fractions_of = models.ForeignKey(MaterialComponent, on_delete=models.PROTECT, default=get_default_component_pk)
    order = models.IntegerField(default=90)

    class Meta:
        ordering = ['order']

    @property
    def material(self):
        return self.sample.material

    @property
    def timestep(self):
        return self.sample.timestep

    @property
    def component_ids(self):
        """
        Ids of all material components that have been assigned to this group.
        """
        return [share['component'] for share in self.shares.values('component').distinct()]

    def components(self):
        """
        Queryset of all components that have been assigned to this group.
        """
        return MaterialComponent.objects.filter(id__in=self.component_ids)

    @property
    def blocked_component_ids(self):
        """
        Returns a list of ids that cannot be added to the group because they are either already assigned to the group
        or would create a circular reference.
        """
        ids = self.component_ids
        ids.append(self.fractions_of.id)
        ids.append(self.material.id)
        return ids

    @property
    def blocked_distribution_ids(self):
        return [dist.id for dist in self.sample.series.temporal_distributions.all()]

    def add_component(self, component, **kwargs):
        """
        Convenience method to create a correct WeightShare object with correct for this model.
        """
        return WeightShare.objects.create(
            owner=self.owner,
            component=component,
            composition=self,
            average=kwargs.setdefault('average', 0.0),
            standard_deviation=kwargs.setdefault('standard_deviation', 0.0),
        )

    def remove_component(self, component):
        """
        Removes the component from all compositions in which it appears.
        """
        self.shares.filter(component=component).delete()

    def add_temporal_distribution(self, distribution):
        """
        Adds the temporal distribution to the m2m field and also creates shares for all timesteps of the distribution
        for all components of this group.
        """
        self.sample.series.add_temporal_distribution(distribution)

    def remove_temporal_distribution(self, distribution):
        """
        Removes the temporal distribution from the m2m field and also cleans up all related composition sets and shares.
        """
        self.sample.series.remove_temporal_distribution(distribution)

    def order_up(self):
        current_order = self.order
        next_composition = self.sample.compositions.filter(order__gt=self.order).order_by('order').first()
        if next_composition:
            self.order = next_composition.order
            next_composition.order = current_order
            next_composition.save()
            self.save()

    def order_down(self):
        current_order = self.order
        previous_composition = self.sample.compositions.filter(order__lt=self.order).order_by('-order').first()
        if previous_composition:
            self.order = previous_composition.order
            previous_composition.order = current_order
            previous_composition.save()
            self.save()

    def duplicate(self, creator):
        with mute_signals(post_save):
            duplicate = Composition.objects.create(
                owner=creator,
                group=self.group,
                sample=self.sample,
                fractions_of=self.fractions_of,
                order=self.order
            )
        for share in self.shares.all():
            duplicate_share = share.duplicate(creator)
            duplicate_share.composition = duplicate
            duplicate_share.save()

        return duplicate

    def get_absolute_url(self):
        return self.sample.get_absolute_url()

    def __str__(self):
        return f'Composition of {self.group.name} of sample {self.sample.name}'


@receiver(post_save, sender=Composition)
def add_next_order_value(sender, instance, created, **kwargs):
    if created:
        compositions = Composition.objects.filter(sample=instance.sample)
        instance.order = compositions.aggregate(Max('order'))['order__max'] + 10
        instance.save()


class WeightShare(NamedUserCreatedObject):
    """
    Holds the actual values of weight fractions that are part of any material composition. This model is not edited
    directly to maintain consistency within compositions. Use API of Composition instead.
    """
    component = models.ForeignKey(MaterialComponent, related_name='shares', on_delete=models.CASCADE)
    composition = models.ForeignKey(Composition, related_name='shares', on_delete=models.CASCADE)
    average = models.DecimalField(
        max_digits=11,
        decimal_places=10,
        default=Decimal('0.0'),
        null=False
    )
    standard_deviation = models.DecimalField(
        max_digits=11,
        decimal_places=10,
        default=Decimal('0.0'),
        null=False
    )

    class Meta:
        ordering = ['-average']

    @property
    def as_percentage(self):
        return f'{round(self.average * 100, 1)} ± {round(self.standard_deviation * 100, 1)}%'

    @property
    def material(self):
        return self.composition.sample.material

    @property
    def material_settings(self):
        return self.composition.sample.series

    @property
    def group(self):
        return self.composition.group

    @property
    def group_settings(self):
        return self.composition

    @property
    def timestep(self):
        return self.composition.sample.timestep

    def get_absolute_url(self):
        return reverse('sampleseries-detail', kwargs={'pk': self.composition.sample.series.id})

    def duplicate(self, creator):
        duplicate = WeightShare.objects.create(
            owner=creator,
            component=self.component,
            composition=self.composition,
            average=self.average,
            standard_deviation=self.standard_deviation)
        return duplicate

    def __str__(self):
        return f'Component share of material: {self.material.name}, component: {self.component.name}'<|MERGE_RESOLUTION|>--- conflicted
+++ resolved
@@ -323,8 +323,6 @@
     )
     sources = models.ManyToManyField(Source)
     properties = models.ManyToManyField(MaterialPropertyValue)
-<<<<<<< HEAD
-=======
 
     @property
     def group_ids(self):
@@ -332,7 +330,6 @@
         Ids of component groups that have been assigned to this sample.
         """
         return [setting['group'] for setting in Composition.objects.filter(sample=self).values('group').distinct()]
->>>>>>> cb8eb10f
 
     def duplicate(self, creator, **kwargs):
         with mute_signals(post_save):
