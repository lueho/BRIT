--- conflicted
+++ resolved
@@ -76,21 +76,12 @@
                             <a class="dropdown-item"
                                href="{% url 'sample-list' %}">
                                 <i class="fas fa-fw fa-list"></i> Public Samples
-<<<<<<< HEAD
                             </a>
                             <a class="dropdown-item"
                                href="{% url 'sample-list-owned' %}">
                                 <i class="fas fa-fw fa-list"></i> My Samples
                             </a>
                             <a class="dropdown-item"
-=======
-                            </a>
-                            <a class="dropdown-item"
-                               href="{% url 'sample-list-owned' %}">
-                                <i class="fas fa-fw fa-list"></i> My Samples
-                            </a>
-                            <a class="dropdown-item"
->>>>>>> cb8eb10f
                                href="{% url 'materials-dashboard' %}">
                                 <i class="fas fa-fw fa-cog"></i> Dashboard
                             </a>
@@ -134,13 +125,8 @@
                         <tr>
                             <th>Property</th>
                             <th>Value</th>
-<<<<<<< HEAD
-                            {% if 'materials.delete_materialpropertyvalue' in perms %}
-                                <th class="collapse multi-collapse">Remove</th>
-=======
                             {% if request.user == object.owner %}
                                 <th class="remove-property collapse multi-collapse">Remove</th>
->>>>>>> cb8eb10f
                             {% endif %}
                         </tr>
                         </thead>
@@ -151,13 +137,6 @@
                                        class="modal-link">{{ property.property.name }}</a></td>
                                 <td>{{ property.average }}
                                     ± {{ property.standard_deviation }} {{ property.property.unit }}</td>
-<<<<<<< HEAD
-                                {% if 'materials.delete_materialpropertyvalue' in perms %}
-                                    <a href="{% url 'materialpropertyvalue-delete-modal' property.id %}?next={{ request.path }}"
-                                       class="modal-link">
-                                        <i class="fas fa-fw fa-trash"></i>
-                                    </a>
-=======
                                 {% if request.user == object.owner %}
                                     <td class="remove-property collapse multi-collapse">
                                         <a href="{% url 'materialpropertyvalue-delete-modal' property.id %}?next={{ request.path }}"
@@ -165,7 +144,6 @@
                                             <i class="fas fa-fw fa-trash"></i>
                                         </a>
                                     </td>
->>>>>>> cb8eb10f
                                 {% endif %}
                             </tr>
                         {% endfor %}
@@ -174,12 +152,6 @@
                 </div>
                 <div class="card-footer">
                     {% if request.user == object.owner %}
-<<<<<<< HEAD
-                        <a href="{% url 'sample-add-property-modal' object.id %}"
-                           class="modal-link">
-                            <i class="fas fa-fw fa-plus"></i> Add property
-                        </a>
-=======
                         <a href="{% url 'sample-add-property' object.id %}">
                             <i class="fas fa-fw fa-plus"></i> Add property
                         </a>
@@ -187,7 +159,6 @@
                            aria-expanded="false" aria-controls="remove-property">
                             <i class="fas fa-fw fa-minus"></i> Remove properties
                         </a>
->>>>>>> cb8eb10f
                     {% endif %}
                 </div>
             </div>
@@ -263,11 +234,7 @@
                         <b>Shares of:</b> {{ composition.fractions_of_name }}
                     </div>
                     <div class="card-footer">
-<<<<<<< HEAD
-                        {% if 'materials.change_composition' in perms %}
-=======
                         {% if request.user == object.owner %}
->>>>>>> cb8eb10f
                             <div class="collapse multi-collapse"
                                  id="options-composition-{{ composition.id }}">
                                 <a id="move-group-{{ composition.id }}-left"
@@ -294,24 +261,14 @@
             </div>
         {% endfor %}
     </div>
-<<<<<<< HEAD
-    {% if 'materials.add_composition' in perms %}
-        <div class="collapse multi-collapse" id="add-component-group">
-=======
     {% if request.user == object.owner %}
         <div id="add-component-group">
->>>>>>> cb8eb10f
             <div class="row">
                 <div class="col mt-4">
                     <div class="card border-left-primary border">
                         <div class="card-header"></div>
                         <div class="card-body">
-<<<<<<< HEAD
-                            <a href="{% url 'sampleseries-add-composition' data.series %}?next={{ request.path }}"
-                               class="modal-link">
-=======
                             <a href="{% url 'sample-add-composition' object.id %}?next={{ request.path }}">
->>>>>>> cb8eb10f
                                 <i class="fas fa-fw fa-plus"></i> Add composition
                             </a>
                         </div>
