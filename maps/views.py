from django.contrib.auth.mixins import LoginRequiredMixin, UserPassesTestMixin
from django.contrib.gis.geos import MultiPolygon
from django.core.exceptions import ImproperlyConfigured
from django.db import transaction
from django.db.models import Subquery
from django.forms import formset_factory
from django.http import JsonResponse
from django.urls import NoReverseMatch, reverse, reverse_lazy
from django.views import View
from django.views.generic import TemplateView
from django.views.generic.edit import FormMixin
from django_filters.views import FilterView
from rest_framework.exceptions import NotFound, ParseError
from rest_framework.views import APIView, Response

from maps.serializers import (
    CatchmentGeoFeatureModelSerializer,
    LauRegionOptionSerializer,
    LauRegionSummarySerializer,
    MapConfigurationSerializer,
    NutsRegionCatchmentOptionSerializer,
    NutsRegionOptionSerializer,
    NutsRegionSummarySerializer,
    RegionGeoFeatureModelSerializer,
)
from utils.forms import TomSelectFormsetHelper
from utils.object_management.views import (
    CreateUserObjectMixin,
    OwnedObjectModelSelectOptionsView,
    PrivateObjectFilterView,
    PrivateObjectListView,
    PublishedObjectFilterView,
    PublishedObjectListView,
    ReviewObjectFilterView,
    UserCreatedObjectAutocompleteView,
    UserCreatedObjectCreateView,
    UserCreatedObjectDetailView,
    UserCreatedObjectModalCreateView,
    UserCreatedObjectModalDeleteView,
    UserCreatedObjectModalDetailView,
    UserCreatedObjectModalUpdateView,
    UserCreatedObjectUpdateView,
)

from .filters import (
    CatchmentFilterSet,
    GeoDataSetFilterSet,
    NutsRegionFilterSet,
    RegionFilterSet,
)
from .forms import (
    AttributeModalModelForm,
    AttributeModelForm,
    CatchmentCreateDrawCustomForm,
    CatchmentCreateMergeLauForm,
    CatchmentModelForm,
    GeoDataSetModelForm,
    LocationModelForm,
    RegionAttributeValueModalModelForm,
    RegionAttributeValueModelForm,
    RegionMergeForm,
    RegionMergeFormSet,
    RegionModelForm,
)
from .models import (
    Attribute,
    Catchment,
    GeoDataset,
    GeoPolygon,
    LauRegion,
    Location,
    MapConfiguration,
    ModelMapConfiguration,
    NutsRegion,
    Region,
    RegionAttributeValue,
)
from .signals import clear_geojson_cache_pattern


class MapMixin:
    """
    Mixin to add 'map_config' to the context.
    Retrieves MapConfiguration based on the view type and context.
    """

    map_config_related_name = "map_configuration"
    map_title = None
    model_name = None
    features_layer_api_basename = None
    api_prefix = "api-"
    api_geom_suffix = "-geojson"

    def get_map_title(self):
        """
        Retrieves the title of the map.
        Override this method in child classes for custom retrieval logic.
        """
        return self.map_title

    def get_catchment_feature_id(self):
        """Override to provide a custom catchment ID"""
        if hasattr(self, "object"):
            if hasattr(self.object, "catchment"):
                if isinstance(self.object.catchment, Catchment):
                    return self.object.catchment.id
        return None

    def get_region_feature_id(self):
        """Override to provide a custom region ID"""
        if hasattr(self, "object"):
            if hasattr(self.object, "region"):
                if isinstance(self.object.region, Region):
                    return self.object.region.id
        return None

    def get_features_feature_id(self):
        """Override to provide a custom feature ID"""
        return None

    def get_features_geometries_url(self):
        if self.features_layer_api_basename:
            try:
                return reverse(
                    f"{self.features_layer_api_basename}{self.api_geom_suffix}"
                )
            except NoReverseMatch:
                return None
        return None

    def get_features_layer_details_url_template(self):
        if self.features_layer_api_basename:
            try:
                template = (
                    reverse(
                        f"{self.features_layer_api_basename}-detail",
                        kwargs={"pk": None},
                    )
                    .replace("None", "")
                    .rstrip("/")
                    + "/"
                )
                return template
            except NoReverseMatch:
                return None
        return None

    def get_features_layer_summary_url(self):
        if self.features_layer_api_basename:
            try:
                return reverse(f"{self.features_layer_api_basename}-summaries")
            except NoReverseMatch:
                return None
        return None

    def get_map_configuration(self):
        """
        Retrieves the appropriate MapConfiguration instance.
        Override this method in child classes for custom retrieval logic.
        """

        # If the object has a MapConfiguration assigned to it by attribute, use it
        if hasattr(self, "object") and self.object:
            try:
                return getattr(self.object, self.map_config_related_name)
            except AttributeError:
                pass

        # If a model is given (e.g. in a DetailView), which has a MapConfiguration, use it
        if hasattr(self, "model") and self.model:
            self.model_name = self.model.__name__
            try:
                model_config = ModelMapConfiguration.objects.get(
                    model_name=self.model_name
                )
                return model_config.map_config
            except ModelMapConfiguration.DoesNotExist:
                pass

        # If the model is not explicitly given (e.g. in a FilterView), find the model based on the FilterSet
        if hasattr(self, "filterset_class") and self.filterset_class:
            self.model_name = self.filterset_class.Meta.model.__name__
            try:
                model_config = ModelMapConfiguration.objects.get(
                    model_name=self.model_name
                )
                return model_config.map_config
            except ModelMapConfiguration.DoesNotExist:
                pass

        # Alternatively, determine MapConfiguration based on request or other logic
        # For example, based on query parameters
        map_config_id = self.request.GET.get("map_config_id")
        if map_config_id:
            try:
                return MapConfiguration.objects.get(id=map_config_id)
            except MapConfiguration.DoesNotExist:
                pass

        # If no MapConfiguration is found, fall back to default. While the default has api_basenames for the region
        # and the catchment layer, the api_basename for the features layer is not set and needs to be found.

        # If the api_basename is not found via MapConfiguration instance and is not set explicitly but the view has a
        # model associated with it, try to find the API by naming convention.
        if not self.features_layer_api_basename and self.model_name:
            api_basename_candidate = f"{self.api_prefix}{self.model_name.lower()}"
            try:
                reverse(f"{api_basename_candidate}{self.api_geom_suffix}")
                self.features_layer_api_basename = api_basename_candidate
            except NoReverseMatch:
                pass

        return MapConfiguration.objects.get(name="Default Map Configuration")

    def get_override_params(self):
        params = {}

        # If any filter parameters besides the scope parameter are set, assume that features should be loaded
        if self.request.GET:
            if any(key not in ["scope"] for key in self.request.GET):
                params["load_features"] = True

        # Previous assumption can be overridden by explicitly setting the load_features parameter.
        for key in ["load_region", "load_catchment", "load_features"]:
            value = self.request.GET.get(key)
            if value:
                params[key] = value == "true"

        # In case no filter parameters are set, use the default load_<layer_type> values defined in the layer configurations.

        if self.get_region_feature_id():
            params["region_feature_id"] = self.get_region_feature_id()

        if self.get_catchment_feature_id():
            params["catchment_feature_id"] = self.get_catchment_feature_id()

        if self.get_features_feature_id():
            params["features_feature_id"] = self.get_features_feature_id()

        if self.get_features_geometries_url():
            params["features_geometries_url"] = self.get_features_geometries_url()

        if self.get_features_layer_details_url_template():
            params["features_layer_details_url_template"] = (
                self.get_features_layer_details_url_template()
            )

        if self.get_features_layer_summary_url():
            params["features_layer_summary_url"] = self.get_features_layer_summary_url()

        if hasattr(self, "object"):
            params["features_feature_id"] = getattr(self.object, "pk", None)

        return params

    def get_map_config_serialized(self):
        """
        Serializes the MapConfiguration instance.
        Returns JSON data or None if no MapConfiguration is found.
        """
        map_config = self.get_map_configuration()
        if map_config:
            serializer = MapConfigurationSerializer(
                map_config,
                context={
                    "request": self.request,
                    "override_params": self.get_override_params(),
                },
            )
            return serializer.data
        return None

    def post_process_map_config(self, map_config):
        """
        Override this method to post-process the map configuration before returning it.
        """
        if not map_config.get("regionId") or not map_config.get(
            "regionLayerGeometriesUrl"
        ):
            map_config["loadRegion"] = False
        if not map_config.get("catchmentId") or not map_config.get(
            "catchmentLayerGeometriesUrl"
        ):
            map_config["loadCatchment"] = False
        if not map_config.get("featuresLayerGeometriesUrl"):
            map_config["loadFeatures"] = False
        return map_config

    def get_context_data(self, **kwargs):
        context = super().get_context_data(**kwargs)
        context.update(
            {
                "map_title": self.get_map_title(),
                "map_config": self.post_process_map_config(
                    self.get_map_config_serialized()
                ),
            }
        )
        return context


class MapsDashboardView(TemplateView):
    template_name = "maps_dashboard.html"


# ----------- GeoDataSet CRUD ------------------------------------------------------------------------------------------
# ----------------------------------------------------------------------------------------------------------------------


class GeoDataSetPublishedFilterView(PublishedObjectFilterView):
    model = GeoDataset
    filterset_class = GeoDataSetFilterSet
    dashboard_url = reverse_lazy("maps-dashboard")


class GeoDataSetPrivateFilterView(PrivateObjectFilterView):
    model = GeoDataset
    filterset_class = GeoDataSetFilterSet
    dashboard_url = reverse_lazy("maps-dashboard")


class GeoDataSetFormMixin(FormMixin):
    filterset_class = None
    form_class = None

    def get_context_data(self, **kwargs):
        context = super().get_context_data(**kwargs)
        context.update(
            {
                "form": self.get_form(),
            }
        )
        return context

    def get_form(self, form_class=None):
        if self.form_class is not None:
            return self.form_class(**self.get_form_kwargs())
        if self.filterset_class is not None:
            return self.filterset_class(self.request.GET).form


class GeoDataSetCreateView(UserCreatedObjectCreateView):
    form_class = GeoDataSetModelForm
    permission_required = "maps.add_geodataset"


class FilteredMapMixin(MapMixin):
<<<<<<< HEAD
    template_name = 'filtered_map.html'
=======
    model_name = None  # TODO: Remove this for pk
    template_name = "filtered_map.html"
>>>>>>> 71b45c70

    def get_dataset(self):
        from django.conf import settings
        if getattr(settings, 'ENABLE_GENERIC_DATASET', False):
            # New generic PK-based lookup
            return GeoDataset.objects.get(pk=self.kwargs.get('pk'))
        else:
            # Legacy model_name-based lookup for backward compatibility
            return GeoDataset.objects.get(model_name=self.model_name)
<<<<<<< HEAD
=======
        except GeoDataset.DoesNotExist:
            raise ImproperlyConfigured(
                f"No GeoDataset with model_name {self.model_name} found."
            )
>>>>>>> 71b45c70

    def get_region_feature_id(self):
        return self.get_dataset().region_id

    def get_map_configuration(self):
        dataset = self.get_dataset()
        if dataset.map_configuration:
            return dataset.map_configuration
        else:
            return MapConfiguration.objects.get(name="Default Map Configuration")


class GenericDatasetMapView(FilteredMapMixin, FilterView):
    """
    Generic map view for GeoDataset using dynamic model and filterset.
    Only enabled when ENABLE_GENERIC_DATASET is True.
    """
    template_name = 'filtered_map.html'

    def get_queryset(self):
        dataset = self.get_dataset()
        model = get_dynamic_model(dataset)
        return model.objects.all()

    def get_filterset_class(self):
        dataset = self.get_dataset()
        return get_dynamic_filterset(dataset)

    # Optionally override get_serializer_class in the future

    def get_context_data(self, **kwargs):
        context = super().get_context_data(**kwargs)
        # Ensure a fast COUNT() is used rather than evaluating the queryset
        try:
            total_count = self.object_list.count()
        except Exception:
            total_count = None
        context.update(
            {
                "total_count": total_count,
            }
        )
        return context


class GeoDataSetPublishedFilteredMapView(FilteredMapMixin, PublishedObjectFilterView):
    paginate_by = None

    # TODO: Implement method to get the model, so that the create_url can be retrieved from the CRUDUrlsMixin
    def get_create_url(self):
        return None


class GeoDataSetReviewFilteredMapView(FilteredMapMixin, ReviewObjectFilterView):
    paginate_by = None

    # TODO: Implement method to get the model, so that the create_url can be retrieved from the CRUDUrlsMixin
    def get_create_url(self):
        return None


class GeoDataSetPrivateFilteredMapView(FilteredMapMixin, PrivateObjectFilterView):
    paginate_by = None

    # TODO: Implement method to get the model, so that the create_url can be retrieved from the CRUDUrlsMixin
    def get_create_url(self):
        return None


class GeoDataSetUpdateView(UserCreatedObjectUpdateView):
    model = GeoDataset
    form_class = GeoDataSetModelForm


class GeoDataSetModalDeleteView(UserCreatedObjectModalDeleteView):
    model = GeoDataset


# ----------- GeoDataSet Utils -----------------------------------------------------------------------------------------
# ----------------------------------------------------------------------------------------------------------------------


class GeoDataSetAutocompleteView(UserCreatedObjectAutocompleteView):
    model = GeoDataset


# ----------- Location CRUD---------------------------------------------------------------------------------------------
# ----------------------------------------------------------------------------------------------------------------------


class LocationPublishedListView(PublishedObjectListView):
    model = Location
    dashboard_url = reverse_lazy("maps-dashboard")


class LocationPrivateListView(PrivateObjectListView):
    model = Location
    dashboard_url = reverse_lazy("maps-dashboard")


class LocationCreateView(UserCreatedObjectCreateView):
    form_class = LocationModelForm
    permission_required = "maps.add_location"


class LocationDetailView(MapMixin, UserCreatedObjectDetailView):
    model = Location


class LocationUpdateView(UserCreatedObjectUpdateView):
    model = Location
    form_class = LocationModelForm


class LocationModalDeleteView(UserCreatedObjectModalDeleteView):
    model = Location


# ----------- Region CRUD-----------------------------------------------------------------------------------------------
# ----------------------------------------------------------------------------------------------------------------------


class RegionPublishedFilterView(PublishedObjectFilterView):
    model = Region
    filterset_class = RegionFilterSet
    dashboard_url = reverse_lazy("maps-dashboard")


class RegionPrivateFilterView(PrivateObjectFilterView):
    model = Region
    filterset_class = RegionFilterSet
    dashboard_url = reverse_lazy("maps-dashboard")


class RegionMapView(LoginRequiredMixin, MapMixin, FilterView):
    template_name = "region_map.html"
    filterset_class = RegionFilterSet
    map_title = "Regions"


class RegionDetailView(MapMixin, UserCreatedObjectDetailView):
    model = Region
    features_layer_api_basename = "api-region"


class RegionCreateView(UserCreatedObjectCreateView):
    form_class = RegionModelForm
    permission_required = "maps.add_region"


class RegionUpdateView(UserCreatedObjectUpdateView):
    model = Region
    form_class = RegionModelForm


class RegionModalDeleteView(UserCreatedObjectModalDeleteView):
    model = Region


# ----------- Catchment CRUD--------------------------------------------------------------------------------------------
# ----------------------------------------------------------------------------------------------------------------------


class CatchmentPublishedFilterView(PublishedObjectFilterView):
    model = Catchment
    filterset_class = CatchmentFilterSet
    dashboard_url = reverse_lazy("maps-dashboard")


class CatchmentPrivateFilterView(PrivateObjectFilterView):
    model = Catchment
    filterset_class = CatchmentFilterSet
    dashboard_url = reverse_lazy("maps-dashboard")


class CatchmentDetailView(MapMixin, UserCreatedObjectDetailView):
    model = Catchment


class CatchmentCreateView(CreateUserObjectMixin, TemplateView):
    template_name = "catchment_create_method_select.html"
    permission_required = "maps.add_catchment"


class CatchmentCreateSelectRegionView(UserCreatedObjectCreateView):
    template_name = "maps/catchment_form.html"
    form_class = CatchmentModelForm
    permission_required = "maps.add_catchment"


class CatchmentCreateDrawCustomView(UserCreatedObjectCreateView):
    template_name = "catchment_draw_form.html"
    form_class = CatchmentCreateDrawCustomForm
    permission_required = "maps.add_catchment"


class CatchmentCreateMergeLauView(UserCreatedObjectCreateView):
    template_name = "catchment_merge_formset.html"
    form = None
    form_class = CatchmentCreateMergeLauForm
    formset = None
    formset_model = Region
    formset_class = RegionMergeFormSet
    formset_form_class = RegionMergeForm
    formset_helper_class = TomSelectFormsetHelper
    formset_factory_kwargs = {"extra": 2}
    permission_required = "maps.add_catchment"

    def get_formset_kwargs(self, **kwargs):
        if self.request.method in ("POST", "PUT"):
            kwargs.update({"data": self.request.POST.copy()})
        return kwargs

    def get_formset(self):
        FormSet = formset_factory(
            self.formset_form_class,
            formset=self.formset_class,
            **self.formset_factory_kwargs,
        )
        return FormSet(**self.get_formset_kwargs())

    def get_region_name(self):
        # The region will get the same custom name as the catchment
        if self.object:
            return self.object.name
        return None

    def create_region_borders(self):
        geoms = [
            form.get("region").borders.geom
            for form in self.formset.cleaned_data
            if form.get("region") is not None
        ]
        new_geom = geoms[0]
        for geom in geoms[1:]:
            new_geom = new_geom.union(geom)
        new_geom.normalize()
        if not type(new_geom) == MultiPolygon:
            new_geom = MultiPolygon(new_geom)
        return GeoPolygon.objects.create(geom=new_geom)

    def get_region(self):
        return Region.objects.create(
            name=self.get_region_name(), borders=self.create_region_borders()
        )

    def get_context_data(self, **kwargs):
        if "formset" not in kwargs:
            kwargs["formset"] = self.get_formset()
        kwargs["formset_helper"] = self.formset_helper_class()
        return super().get_context_data(**kwargs)

    def form_valid(self, form):
        self.formset = self.get_formset()
        if not self.formset.is_valid():
            return self.form_invalid(form)
        with transaction.atomic():
            response = super().form_valid(form)
            self.object.region = self.get_region()
            self.object.type = "custom"
            self.object.save()
        return response


class CatchmentUpdateView(UserCreatedObjectUpdateView):
    model = Catchment
    form_class = CatchmentModelForm


class CatchmentModalDeleteView(UserCreatedObjectModalDeleteView):
    model = Catchment


# ----------- Catchment utilities---------------------------------------------------------------------------------------
# ----------------------------------------------------------------------------------------------------------------------


class CatchmentAutocompleteView(UserCreatedObjectAutocompleteView):
    model = Catchment
    geodataset_model_name = None

    def get_region(self):
        return GeoDataset.objects.get(model_name=self.geodataset_model_name).region

    def get_queryset(self):
        queryset = super().get_queryset()
        if self.geodataset_model_name:
            queryset = queryset.filter(
                region__borders__geom__within=self.get_region().geom
            )
        return queryset


# ----------- Region Utils ---------------------------------------------------------------------------------------------
# ----------------------------------------------------------------------------------------------------------------------


class RegionAutocompleteView(UserCreatedObjectAutocompleteView):
    model = Region


class NutsRegionAutocompleteView(UserCreatedObjectAutocompleteView):
    model = NutsRegion
    search_lookups = ["region_ptr", "name_latn__icontains", "levl_code__icontains"]
    value_fields = ["id", "name_latn", "levl_code", "parent_id"]

    def apply_filters(self, queryset):
        if not self.filter_by and not self.exclude_by:
            return queryset

        if self.filter_by:
            import urllib.parse

            lookup, value = (
                urllib.parse.unquote(self.filter_by).replace("'", "").split("=")
            )
            dependent_field, dependent_field_lookup = lookup.split("__")
            levl_code = int(dependent_field.split("_")[-1]) + 1
            filter_dict = {"levl_code": levl_code, "parent_id": value}
            queryset = queryset.filter(**filter_dict)

        return queryset


class NutsRegionLevel0AutocompleteView(NutsRegionAutocompleteView):
    def hook_queryset(self, queryset):
        return queryset.filter(levl_code=0)


class NutsRegionLevel1AutocompleteView(NutsRegionAutocompleteView):
    def hook_queryset(self, queryset):
        return queryset.filter(levl_code=1)


class NutsRegionLevel2AutocompleteView(NutsRegionAutocompleteView):
    def hook_queryset(self, queryset):
        return queryset.filter(levl_code=2)


class NutsRegionLevel3AutocompleteView(NutsRegionAutocompleteView):
    def hook_queryset(self, queryset):
        return queryset.filter(levl_code=3)


class RegionOfLauAutocompleteView(UserCreatedObjectAutocompleteView):
    model = Region
    search_lookups = ["name__icontains", "lauregion__lau_id__contains"]
    value_fields = ["name", "lauregion__lau_id", "lauregion__lau_name"]

    def hook_queryset(self, queryset):
        """
        Filter Regions to only show those that have a corresponding LAU Region.
        """
        return queryset.filter(pk__in=Subquery(LauRegion.objects.all().values("pk")))

    def hook_prepare_results(self, results):
        """
        Customize the display label to include the LAU ID code, similar to
        LauRegion.__str__ method: f"{self.lau_name} ({self.lau_id})"
        """
        for item in results:
            # Get the LAU ID from the related LauRegion object
            lau_id = item.get("lauregion__lau_id")
            lau_name = item.get("lauregion__lau_name")
            item["text"] = f"{lau_name} ({lau_id})"
        return results


class CatchmentOptionGeometryAPI(APIView):
    authentication_classes = []
    permission_classes = []

    @staticmethod
    def get(request):
        """Return GeoJSON for catchment options.

        If a ``parent_id`` query parameter is provided, the endpoint returns all
        child catchments of the parent catchment's region. Otherwise it returns
        *all* catchments.
        """
        qs = Catchment.objects.all()

        parent_id = request.query_params.get("parent_id")
        if parent_id is not None:
            try:
                parent_catchment = Catchment.objects.get(pk=parent_id)
            except Catchment.DoesNotExist:
                return JsonResponse(
                    {"detail": "Parent catchment not found."}, status=404
                )
            parent_region = parent_catchment.region
            qs = parent_region.child_catchments.all()

        serializer = CatchmentGeoFeatureModelSerializer(qs, many=True)
        return JsonResponse({"geoJson": serializer.data})


# ----------- NutsRegions ----------------------------------------------------------------------------------------------
# ----------------------------------------------------------------------------------------------------------------------


class NutsRegionSummaryAPIView(APIView):
    authentication_classes = []
    permission_classes = []

    @staticmethod
    def get(request):
        obj = NutsRegion.objects.filter(id=request.query_params.get("id"))
        serializer = NutsRegionSummarySerializer(
            obj, many=True, field_labels_as_keys=True, context={"request": request}
        )
        return Response({"summaries": serializer.data})


class CatchmentRegionGeometryAPI(APIView):
    """
    Similar to RegionGeometryAPI. Instead of taking the id of the requested region, this takes a catchment id as input
    and returns the geometry of the associated Region.
    """

    authentication_classes = []
    permission_classes = []

    @staticmethod
    def get(request, *args, **kwargs):
        if "pk" in request.query_params:
            catchment = Catchment.objects.get(pk=request.query_params.get("pk"))
            regions = Region.objects.filter(catchment=catchment)
            serializer = RegionGeoFeatureModelSerializer(regions, many=True)
            return JsonResponse({"geoJson": serializer.data})

        return JsonResponse({})


class CatchmentRegionSummaryAPIView(APIView):
    authentication_classes = []
    permission_classes = []

    @staticmethod
    def get(request, *args, **kwargs):
        if "pk" in request.query_params:
            catchment = Catchment.objects.get(pk=request.query_params.get("pk"))
            try:
                region = catchment.region.nutsregion
                serializer = NutsRegionSummarySerializer(
                    region, field_labels_as_keys=True, context={"request": request}
                )
                return Response({"summaries": [serializer.data]})
            except Region.nutsregion.RelatedObjectDoesNotExist:
                pass

            try:
                region = catchment.region.lauregion
                serializer = LauRegionSummarySerializer(
                    region, field_labels_as_keys=True, context={"request": request}
                )
                return Response({"summaries": [serializer.data]})
            except Region.nutsregion.RelatedObjectDoesNotExist:
                pass

        return Response({})


# ----------- NUTS Map -------------------------------------------------------------------------------------------------
# ----------------------------------------------------------------------------------------------------------------------


class NutsRegionPublishedMapView(GeoDataSetPublishedFilteredMapView):
    model = NutsRegion
    model_name = "NutsRegion"
    template_name = "nuts_region_map.html"
    filterset_class = NutsRegionFilterSet
    features_layer_api_basename = "api-nuts-region"
    map_title = "NUTS Regions"


class NutsRegionParentsDetailAPI(APIView):
    """
    API to fetch all parent levels of a specific NUTS region.
    """

    authentication_classes = []
    permission_classes = []

    def get(self, request, pk):
        try:
            region = NutsRegion.objects.get(pk=pk)
        except NutsRegion.DoesNotExist:
            raise NotFound("A NUTS region with the provided ID does not exist.")

        data = {}
        current_region = region

        for lvl in range(current_region.levl_code - 1, -1, -1):
            if current_region.parent:
                current_region = current_region.parent
                serializer = NutsRegionOptionSerializer(current_region)
                data[f"level_{lvl}"] = serializer.data
            else:
                break  # No more parents available

        return Response(data)


class NutsRegionPedigreeAPI(APIView):
    """
    This API is used to reduce options in select widgets of filters. It returns only the ID and name of the
    region and not the geometry.
    """

    authentication_classes = []
    permission_classes = []

    @staticmethod
    def get(request):
        if "id" not in request.query_params:
            raise ParseError(
                'Query parameter "id" missing. Must provide valid id of NUTS region.'
            )

        if "direction" not in request.query_params or request.query_params[
            "direction"
        ] not in ("children", "parents"):
            raise ParseError(
                'Missing or wrong query parameter "direction". Options: "parents", "children"'
            )

        try:
            instance = NutsRegion.objects.get(id=request.query_params["id"])
        except AttributeError:
            raise NotFound("A NUTS region with the provided id does not exist.")
        except NutsRegion.DoesNotExist:
            raise NotFound("A NUTS region with the provided id does not exist.")

        data = {}

        if request.query_params["direction"] == "children":
            for lvl in range(instance.levl_code + 1, 4):
                qs = NutsRegion.objects.filter(
                    levl_code=lvl, nuts_id__startswith=instance.nuts_id
                )
                serializer = NutsRegionOptionSerializer(qs, many=True)
                data[f"id_level_{lvl}"] = serializer.data

        if request.query_params["direction"] == "parents":
            for lvl in range(instance.levl_code - 1, -1, -1):
                instance = instance.parent
                serializer = NutsRegionOptionSerializer(instance)
                data[f"id_level_{lvl}"] = serializer.data

        return Response(data)


class LauRegionOptionsAPI(APIView):
    """
    This API is used to reduce options in select widgets of filters. It returns only the ID and name of the
    region and not the geometry.
    """

    authentication_classes = []
    permission_classes = []

    @staticmethod
    def get(request):
        data = {}
        qs = LauRegion.objects.all()
        serializer = LauRegionOptionSerializer(qs, many=True)
        data["id_lau"] = serializer.data

        return JsonResponse(data)


class NutsAndLauCatchmentPedigreeAPI(APIView):
    """
    This API is used to reduce options in select widgets of filters. It returns only the ID and name of the
    region and not the geometry.
    """

    authentication_classes = []
    permission_classes = []

    @staticmethod
    def get(request):
        if "id" not in request.query_params:
            raise ParseError(
                'Query parameter "id" missing. Must provide valid catchment id.'
            )

        if "direction" not in request.query_params or request.query_params[
            "direction"
        ] not in ("children", "parents"):
            raise ParseError(
                'Missing or wrong query parameter "direction". Options: "parents", "children"'
            )

        try:
            catchment = Catchment.objects.get(id=request.query_params["id"])
            instance = catchment.region.nutsregion
        except AttributeError:
            raise NotFound("A NUTS region with the provided id does not exist.")
        except Catchment.DoesNotExist:
            raise NotFound("A NUTS region with the provided id does not exist.")

        data = {}

        if request.query_params["direction"] == "children":
            for lvl in range(instance.levl_code + 1, 4):
                qs = NutsRegion.objects.filter(
                    levl_code=lvl, nuts_id__startswith=instance.nuts_id
                )
                serializer = NutsRegionCatchmentOptionSerializer(qs, many=True)
                data[f"id_level_{lvl}"] = serializer.data
            data["id_level_4"] = []
            if instance.levl_code == 3:
                qs = LauRegion.objects.filter(nuts_parent=instance)
                serializer = LauRegionOptionSerializer(qs, many=True)
                data["id_level_4"] = serializer.data

        if request.query_params["direction"] == "parents":
            for lvl in range(instance.levl_code - 1, -1, -1):
                instance = instance.parent
                serializer = NutsRegionCatchmentOptionSerializer(instance)
                data[f"id_level_{lvl}"] = serializer.data

        return Response(data)


# ----------- Attribute CRUD -------------------------------------------------------------------------------------------
# ----------------------------------------------------------------------------------------------------------------------


class AttributePublishedListView(PublishedObjectListView):
    model = Attribute
    dashboard_url = reverse_lazy("maps-dashboard")


class AttributePrivateListView(PrivateObjectListView):
    model = Attribute
    dashboard_url = reverse_lazy("maps-dashboard")


class AttributeCreateView(UserCreatedObjectCreateView):
    form_class = AttributeModelForm
    success_url = reverse_lazy("attribute-list")
    permission_required = "maps.add_attribute"


class AttributeModalCreateView(UserCreatedObjectModalCreateView):
    form_class = AttributeModalModelForm
    success_url = reverse_lazy("attribute-list")
    permission_required = "maps.add_attribute"


class AttributeDetailView(UserCreatedObjectDetailView):
    template_name = "attribute_detail.html"
    model = Attribute


class AttributeModalDetailView(UserCreatedObjectModalDetailView):
    model = Attribute


class AttributeUpdateView(UserCreatedObjectUpdateView):
    model = Attribute
    form_class = AttributeModelForm


class AttributeModalUpdateView(UserCreatedObjectModalUpdateView):
    model = Attribute
    form_class = AttributeModalModelForm


class AttributeModalDeleteView(UserCreatedObjectModalDeleteView):
    model = Attribute


# ----------- Region Attribute Value CRUD ------------------------------------------------------------------------------
# ----------------------------------------------------------------------------------------------------------------------


class RegionAttributeValueCreateView(UserCreatedObjectCreateView):
    form_class = RegionAttributeValueModelForm
    permission_required = "maps.add_regionattributevalue"


class RegionAttributeValueModalCreateView(UserCreatedObjectModalCreateView):
    form_class = RegionAttributeValueModalModelForm
    permission_required = "maps.add_regionattributevalue"


class RegionAttributeValueDetailView(UserCreatedObjectDetailView):
    model = RegionAttributeValue


class RegionAttributeValueModalDetailView(UserCreatedObjectModalDetailView):
    model = RegionAttributeValue


class RegionAttributeValueUpdateView(UserCreatedObjectUpdateView):
    model = RegionAttributeValue
    form_class = RegionAttributeValueModelForm


class RegionAttributeValueModalUpdateView(UserCreatedObjectModalUpdateView):
    model = RegionAttributeValue
    form_class = RegionAttributeValueModalModelForm


class RegionAttributeValueModalDeleteView(UserCreatedObjectModalDeleteView):
    model = RegionAttributeValue

    def get_success_url(self):
        return reverse("region-detail", kwargs={"pk": self.object.region.pk})


class RegionChildCatchmentOptions(OwnedObjectModelSelectOptionsView):
    model = Catchment


class ClearGeojsonCacheView(UserPassesTestMixin, View):
    def test_func(self):
        return self.request.user.is_staff

    def get(self, request, *args, **kwargs):
        pattern = request.GET.get("pattern", "*")
        clear_geojson_cache_pattern(pattern)
        return JsonResponse(
            {"status": "success", "message": f"Cache cleared with pattern: {pattern}"}
        )<|MERGE_RESOLUTION|>--- conflicted
+++ resolved
@@ -345,12 +345,8 @@
 
 
 class FilteredMapMixin(MapMixin):
-<<<<<<< HEAD
-    template_name = 'filtered_map.html'
-=======
     model_name = None  # TODO: Remove this for pk
     template_name = "filtered_map.html"
->>>>>>> 71b45c70
 
     def get_dataset(self):
         from django.conf import settings
@@ -360,13 +356,10 @@
         else:
             # Legacy model_name-based lookup for backward compatibility
             return GeoDataset.objects.get(model_name=self.model_name)
-<<<<<<< HEAD
-=======
         except GeoDataset.DoesNotExist:
             raise ImproperlyConfigured(
                 f"No GeoDataset with model_name {self.model_name} found."
             )
->>>>>>> 71b45c70
 
     def get_region_feature_id(self):
         return self.get_dataset().region_id
@@ -378,24 +371,8 @@
         else:
             return MapConfiguration.objects.get(name="Default Map Configuration")
 
-
-class GenericDatasetMapView(FilteredMapMixin, FilterView):
-    """
-    Generic map view for GeoDataset using dynamic model and filterset.
-    Only enabled when ENABLE_GENERIC_DATASET is True.
-    """
-    template_name = 'filtered_map.html'
-
-    def get_queryset(self):
-        dataset = self.get_dataset()
-        model = get_dynamic_model(dataset)
-        return model.objects.all()
-
-    def get_filterset_class(self):
-        dataset = self.get_dataset()
-        return get_dynamic_filterset(dataset)
-
-    # Optionally override get_serializer_class in the future
+    # def get_dataset(self):
+    #     return GeoDataset.objects.get(pk=self.kwargs.get('pk')) # TODO: Implement this functionality
 
     def get_context_data(self, **kwargs):
         context = super().get_context_data(**kwargs)
