from django.conf import settings
from django.contrib.contenttypes.fields import GenericForeignKey
from django.contrib.contenttypes.models import ContentType
from django.contrib.gis.db.models import MultiPolygonField, PointField
from django.contrib.gis.geos import GEOSGeometry
from django.core.validators import MaxValueValidator, MinValueValidator, RegexValidator
from django.db import models, transaction
from django.db.models.signals import post_delete, post_save, pre_save
from django.dispatch import receiver
from django.urls import NoReverseMatch, reverse
from tree_queries.models import TreeNode
from tree_queries.query import TreeQuerySet

from bibliography.models import Source
from utils.object_management.models import (
    NamedUserCreatedObject,
    UserCreatedObjectQuerySet,
)

TYPES = (
    ("administrative", "administrative"),
    ("custom", "custom"),
    ("nuts", "nuts"),
    ("lau", "lau"),
)

GIS_SOURCE_MODELS = (
    ("HamburgRoadsideTrees", "HamburgRoadsideTrees"),
    ("HamburgGreenAreas", "HamburgGreenAreas"),
    ("NantesGreenhouses", "NantesGreenhouses"),
    ("NutsRegion", "NutsRegion"),
    ("WasteCollection", "WasteCollection"),
)

LAYER_TYPE_CHOICES = [
    ("region", "Region"),
    ("catchment", "Catchment"),
    ("features", "Features"),
]

LINE_CAP_CHOICES = [
    ("butt", "Butt"),
    ("round", "Round"),
    ("square", "Square"),
]

LINE_JOIN_CHOICES = [
    ("miter", "Miter"),
    ("round", "Round"),
    ("bevel", "Bevel"),
]

FILL_RULE_CHOICES = [
    ("evenodd", "Even-Odd"),
    ("nonzero", "Non-Zero"),
]

HEX_COLOR_REGEX = RegexValidator(
    regex=r"^#(?:[0-9a-fA-F]{3}){1,2}$", message="Enter a valid hex color code."
)


class MapLayerStyle(NamedUserCreatedObject):
    stroke = models.BooleanField(
        default=True, help_text="If False, the layer will not have a stroke."
    )
    color = models.CharField(
        max_length=7,
        default="#3388ff",
        validators=[HEX_COLOR_REGEX],
        help_text="Stroke color for the layer in hexadecimal format.",
    )
    weight = models.PositiveIntegerField(default=3, help_text="Stroke width in pixels.")
    opacity = models.FloatField(
        default=1.0,
        validators=[MinValueValidator(0.0), MaxValueValidator(1.0)],
        help_text="Stroke opacity, between 0 and 1.",
    )
    fill = models.BooleanField(
        default=True, help_text="If False, the layer will not have a fill."
    )
    fill_color = models.CharField(
        max_length=7,
        blank=True,
        validators=[HEX_COLOR_REGEX],
        help_text="Fill color for the layer in hexadecimal format.",
    )
    fill_opacity = models.FloatField(
        default=0.2,
        validators=[MinValueValidator(0.0), MaxValueValidator(1.0)],
        help_text="Fill opacity, between 0 and 1.",
    )
    dash_array = models.CharField(
        max_length=50,
        blank=True,
        help_text="Define the stroke dash pattern, e.g., '5, 10'.",
    )
    dash_offset = models.CharField(
        max_length=50, blank=True, help_text="Define the stroke dash offset."
    )
    line_cap = models.CharField(
        max_length=10,
        choices=LINE_CAP_CHOICES,
        default="round",
        help_text="Shape to be used at the end of the stroke.",
    )
    line_join = models.CharField(
        max_length=10,
        choices=LINE_JOIN_CHOICES,
        default="round",
        help_text="Shape to be used at the joints between segments.",
    )
    fill_rule = models.CharField(
        max_length=10,
        choices=FILL_RULE_CHOICES,
        default="evenodd",
        help_text="Rule used to determine if a point is inside the path.",
    )
    class_name = models.CharField(
        max_length=50,
        blank=True,
        help_text="CSS class name(s) to add to the layer for additional styling.",
    )
    radius = models.FloatField(
        default=10.0, help_text="Radius of the circle marker in pixels."
    )
    bubbling_mouse_events = models.BooleanField(
        default=True,
        help_text="When true, a mouse event on this path will trigger the same event on the map.",
    )


def get_default_layer_style(layer_type):
    default_style_names = {
        "region": "Default Region Layer Style",
        "catchment": "Default Catchment Layer Style",
        "features": "Default Features Layer Style",
    }

    style_name = default_style_names.get(layer_type, "Default Style")

    style, created = MapLayerStyle.objects.get_or_create(
        name=style_name,
        defaults={
            "stroke": True,
            "color": "#000000",
            "weight": 3,
            "opacity": 1.0,
            "fill": True,
            "fill_color": "#FFFFFF",
            "fill_opacity": 0.2,
            "dash_array": "",
            "dash_offset": "",
            "line_cap": "round",
            "line_join": "round",
            "fill_rule": "evenodd",
            "class_name": "",
            "radius": 10.0,
            "bubbling_mouse_events": True,
        },
    )
    return style


class MapLayerConfiguration(NamedUserCreatedObject):
    layer_type = models.CharField(
        max_length=50,
        choices=LAYER_TYPE_CHOICES,
        help_text="Type of the layer (region, catchment, feature).",
    )
    load_layer = models.BooleanField(
        default=True,
        help_text="If False, the dataset will not be loaded initially to avoid long loading times.",
    )
    feature_id = models.CharField(
        max_length=255,
        blank=True,
        help_text="Unique identifier for the feature if fixed.",
    )
    style = models.ForeignKey(
        MapLayerStyle,
        on_delete=models.PROTECT,
        related_name="layer_configurations",
        help_text="Styling information for the layer.",
    )

    api_basename = models.CharField(
        max_length=255,
        blank=True,
        help_text="Base name for API used to derive endpoint urls for geometries, details and summaries",
    )

    def get_geometries_url(self):
        if self.api_basename:
            try:
                return reverse(f"{self.api_basename}-geojson").rstrip("/") + "/"
            except NoReverseMatch:
                return None
        return None

    def get_features_layer_details_url_template(self):
        if self.api_basename:
            try:
                template = (
                    reverse(f"{self.api_basename}-detail", kwargs={"pk": None})
                    .replace("None", "")
                    .rstrip("/")
                    + "/"
                )
                return template
            except NoReverseMatch:
                return None
        return None

    def get_layer_summary_url(self):
        if self.api_basename:
            try:
                return reverse(f"{self.api_basename}-summaries")
            except NoReverseMatch:
                return None
        return None


@receiver(pre_save, sender=MapLayerConfiguration)
def assign_default_layer_style(sender, instance, **kwargs):
    if not instance.style_id:
        with transaction.atomic():
            instance.style = get_default_layer_style(instance.layer_type)


class MapConfiguration(NamedUserCreatedObject):
    layers = models.ManyToManyField(
        MapLayerConfiguration,
        related_name="map_configurations",
        help_text="Layers associated with this map configuration.",
    )
    adjust_bounds_to_layer = models.CharField(
        max_length=50,
        choices=LAYER_TYPE_CHOICES,
        default="region",
        help_text="Layer to which the map bounds should be adjusted.",
    )
    apply_filter_to_features = models.BooleanField(default=False)
    load_features_layer_summary = models.BooleanField(default=False)


def get_model_choices():
    from django.apps import apps

    existing_models = apps.get_models()
    return [
        (model.__name__, f"{model._meta.app_label}.{model.__name__}")
        for model in existing_models
        if not model._meta.abstract
    ]


class ModelMapConfiguration(models.Model):
    model_name = models.CharField(
        max_length=100, unique=True, choices=get_model_choices
    )
    map_config = models.ForeignKey(
        "MapConfiguration",
        on_delete=models.CASCADE,
        related_name="model_map_configurations",
    )

    class Meta:
        ordering = ["model_name"]


class Location(NamedUserCreatedObject):
    geom = PointField(null=True)
    address = models.CharField(max_length=255, null=True, blank=True)

    class Meta:
        verbose_name = "Location"

    def __str__(self):
        return f"{self.name}{' at ' + self.address if self.address else ''}"


class GeoPolygon(models.Model):
    fid = models.BigAutoField(primary_key=True)
    geom = MultiPolygonField(blank=True, null=True)


class Region(NamedUserCreatedObject):
    country = models.CharField(max_length=56, null=False)
    borders = models.ForeignKey(GeoPolygon, on_delete=models.PROTECT, null=True)
    composed_of = models.ManyToManyField(
        "self", symmetrical=False, related_name="composing_regions", blank=True
    )

    @property
    def geom(self):
        """Gets the geometry from the associated GeoPolygon."""
        if self.borders:
            return self.borders.geom
        return None  # Return None if no borders are associated

    @geom.setter
    def geom(self, value):
        """
        Sets the geometry.

        If a GeoPolygon is already associated via 'borders', its geometry is updated.
        If no GeoPolygon is associated, a new one is created and linked.
        The associated GeoPolygon instance (new or existing) is saved.
        Note: Saving the Region instance itself might be required afterwards
              by the caller to persist the foreign key link if it was newly created.
        """
        if self.borders is None:
            # Create a new GeoPolygon if one doesn't exist for this Region
            new_geo_poly = GeoPolygon.objects.create(geom=value)
            self.borders = new_geo_poly
            # Important: The caller might need to call region_instance.save()
            # after setting the geom property if the region instance wasn't
            # already saved or if the 'borders' FK needs to be persisted.
        else:
            # Update the geometry of the existing GeoPolygon
            self.borders.geom = value
            self.borders.save()  # Save the changes to the GeoPolygon instance

    def __str__(self):
        return f"{self.name or 'Unnamed Region'} ({self.country})"

    @property
    def country_code(self):
        try:
            return self.nutsregion.cntr_code
        except Region.nutsregion.RelatedObjectDoesNotExist:
            pass
        try:
            return self.lauregion.cntr_code
        except Region.lauregion.RelatedObjectDoesNotExist:
            return None

    @property
    def nuts_or_lau_id(self):
        try:
            return self.nutsregion.nuts_id
        except Region.nutsregion.RelatedObjectDoesNotExist:
            pass
        try:
            return self.lauregion.lau_id
        except Region.lauregion.RelatedObjectDoesNotExist:
            return None

    def __str__(self):
        try:
            return self.nutsregion.__str__()
        except Region.nutsregion.RelatedObjectDoesNotExist:
            pass
        try:
            return self.lauregion.__str__()
        except Region.lauregion.RelatedObjectDoesNotExist:
            return self.name

    @classmethod
    def private_map_url(cls):
        return reverse("region-map")

    @classmethod
    def public_map_url(cls):
        return reverse("region-map")


@receiver(post_save, sender=Region)
def set_country(sender, instance, created, **kwargs):
    if not created:
        return

    if instance.country_code:
        instance.country = instance.country_code
        instance.save(update_fields=["country"])
    elif instance.borders and instance.borders.geom:
        # Buffer the region’s geometry by the tolerance.
        buffered_geom = instance.borders.geom.buffer(-settings.GEO_BORDER_TOLERANCE)
        # Look for a candidate country (NutsRegion with levl_code=0) whose borders contain the buffered geometry.
        candidate = NutsRegion.objects.filter(
            levl_code=0, borders__geom__contains=buffered_geom
        ).first()
        if candidate and candidate.cntr_code:
            instance.country = candidate.cntr_code
            instance.save(update_fields=["country"])


class NutsRegion(Region):
    nuts_id = models.CharField(max_length=5, blank=True, null=True)
    levl_code = models.IntegerField(blank=True, null=True)
    cntr_code = models.CharField(max_length=2, blank=True, null=True)
    name_latn = models.CharField(max_length=70, blank=True, null=True)
    nuts_name = models.CharField(max_length=106, blank=True, null=True)
    mount_type = models.IntegerField(blank=True, null=True)
    urbn_type = models.IntegerField(blank=True, null=True)
    coast_type = models.IntegerField(blank=True, null=True)
    parent = models.ForeignKey(
        "self", related_name="children", on_delete=models.PROTECT, null=True
    )

    @property
    def pedigree(self):
        pedigree = {}

        # add parents
        instance = self
        for lvl in range(self.levl_code, -1, -1):
            pedigree[f"qs_{lvl}"] = NutsRegion.objects.filter(id=instance.id)
            instance = instance.parent

        # add children
        for lvl in range(self.levl_code + 1, 4):
            pedigree[f"qs_{lvl}"] = NutsRegion.objects.filter(
                levl_code=lvl, nuts_id__startswith=self.nuts_id
            )
        if self.levl_code == 3:
            pedigree[f"qs_4"] = self.lau_children.all()

        return pedigree

    def __str__(self):
        return f"{self.nuts_name} ({self.nuts_id})"


class LauRegion(Region):
    cntr_code = models.CharField(max_length=2, blank=True, null=True)
    lau_id = models.CharField(max_length=13, blank=True, null=True)
    lau_name = models.CharField(max_length=113, blank=True, null=True)
    year = models.IntegerField(blank=True, null=True)
    nuts_parent = models.ForeignKey(
        NutsRegion, related_name="lau_children", on_delete=models.PROTECT, null=True
    )

    def __str__(self):
        return f"{self.lau_name} ({self.lau_id})"


class CatchmentQueryset(UserCreatedObjectQuerySet, TreeQuerySet):
    pass


class CatchmentManager(models.Manager):
    def get_queryset(self):
        return CatchmentQueryset(self.model, using=self._db)

    def descendants(self, *args, **kwargs):
        return self.get_queryset().descendants(*args, **kwargs)

    def ancestors(self, *args, **kwargs):
        return self.get_queryset().ancestors(*args, **kwargs)


class Catchment(NamedUserCreatedObject, TreeNode):
    parent_region = models.ForeignKey(
        Region, on_delete=models.CASCADE, related_name="child_catchments", null=True
    )
    region = models.ForeignKey(Region, on_delete=models.CASCADE, null=True)
    type = models.CharField(max_length=14, choices=TYPES, default="custom")

    objects = CatchmentManager()

    @property
    def geom(self) -> GEOSGeometry | None:
        if self.region:
            return self.region.geom
        return None

    @geom.setter
    def geom(self, value: GEOSGeometry | None):  # Added type hint
        """
        Sets the geometry on the associated Region.

        This acts as a shortcut to set the geometry of the Region instance
        linked via the 'region' field.

        Raises:
            AttributeError: If this Catchment instance is not associated
                            with a Region (self.region is None).
        """
        if self.region is None:
            raise AttributeError(
                "Cannot set geometry: Catchment must be associated with a Region first."
            )
        else:
            # Delegate to the Region's geom property setter.
            # The Region's setter handles creating/updating the GeoPolygon
            # and saving the GeoPolygon instance.
            self.region.geom = value
            # Note: Saving the Catchment instance itself is not necessary, as no fields from Catchment are changed.
            # However, if the Region's setter modified the Region instance
            # (e.g., setting 'borders' FK for the first time), the *Region*
            # instance might need saving by the caller if the setter doesn't do it.
            # (The current Region setter only saves the GeoPolygon, not the Region itself).

    @property
    def level(self):
        if hasattr(self.region, "nutsregion"):
            return self.region.nutsregion.levl_code
        if hasattr(self.region, "lauregion"):
            return 4

    def __str__(self):
        return self.name if self.name else self.region.__str__()


@receiver(post_delete, sender=Catchment)
def delete_unused_custom_region(sender, instance, **kwargs):
    if not instance.region.catchment_set.exists() and instance.type == "custom":
        instance.region.delete()


class GeoDataset(NamedUserCreatedObject):
    """
    Holds meta information about datasets from the core module or scenario extensions.
    """

    preview = models.ImageField(upload_to="maps_geodataset/", default="generic_map.png")
    publish = models.BooleanField(default=False)
    region = models.ForeignKey(
        Region, on_delete=models.CASCADE, null=False, related_name="geodatasets"
    )
    model_name = models.CharField(
        max_length=56, choices=GIS_SOURCE_MODELS, null=True
    )  # TODO remove when switch to generic view is done
    sources = models.ManyToManyField(Source, related_name="geodatasets")
    data_content_type = models.ForeignKey(
        ContentType, on_delete=models.CASCADE, null=True
    )
    data_object_id = models.PositiveIntegerField(null=True)
<<<<<<< HEAD
    data_object = GenericForeignKey('data_content_type', 'data_object_id')
    map_configuration = models.ForeignKey(MapConfiguration, on_delete=models.PROTECT, null=True,
                                          related_name='geodatasets')
    table_name = models.CharField(max_length=128, blank=True, default='')
    geometry_field = models.CharField(max_length=64, blank=True, default='')
    display_fields = models.CharField(max_length=256, blank=True, default='')
    filter_fields = models.CharField(max_length=256, blank=True, default='')

    def get_absolute_url(self):
        # Use PK-based URL for generic dataset map view
        return reverse('geodataset-map', args=[self.pk])
=======
    data_object = GenericForeignKey("data_content_type", "data_object_id")
    map_configuration = models.ForeignKey(
        MapConfiguration,
        on_delete=models.PROTECT,
        null=True,
        related_name="geodatasets",
    )

    def get_absolute_url(self):
        return reverse(f"{self.model_name}")
>>>>>>> 71b45c70


# TODO: Check if this should be moved to utils app
class Attribute(NamedUserCreatedObject):
    """
    Defines an attribute class that can be attached to features of a map.
    """

    unit = models.CharField(max_length=127)

    def __str__(self):
        return f"{self.name} [{self.unit}]"


class RegionAttributeValue(NamedUserCreatedObject):
    """
    Attaches a value of an attribute class to a region
    """

    region = models.ForeignKey(Region, on_delete=models.PROTECT)
    attribute = models.ForeignKey(Attribute, on_delete=models.PROTECT)
    date = models.DateField(blank=True, null=True)
    value = models.FloatField(default=0.0)
    standard_deviation = models.FloatField(default=0.0, blank=True, null=True)

    def get_absolute_url(self):
        return reverse("region-detail", args=[self.region.pk])


class RegionAttributeTextValue(NamedUserCreatedObject):
    """
    Attaches a category value of an attribute class to a region
    """

    region = models.ForeignKey(Region, on_delete=models.PROTECT)
    attribute = models.ForeignKey(Attribute, on_delete=models.PROTECT)
    date = models.DateField(blank=True, null=True)
    value = models.CharField(max_length=511)<|MERGE_RESOLUTION|>--- conflicted
+++ resolved
@@ -415,7 +415,7 @@
                 levl_code=lvl, nuts_id__startswith=self.nuts_id
             )
         if self.levl_code == 3:
-            pedigree[f"qs_4"] = self.lau_children.all()
+            pedigree[f'qs_4'] = self.lau_children.all()
 
         return pedigree
 
@@ -528,7 +528,13 @@
         ContentType, on_delete=models.CASCADE, null=True
     )
     data_object_id = models.PositiveIntegerField(null=True)
-<<<<<<< HEAD
+    data_object = GenericForeignKey("data_content_type", "data_object_id")
+    map_configuration = models.ForeignKey(
+        MapConfiguration,
+        on_delete=models.PROTECT,
+        null=True,
+        related_name="geodatasets",
+    )
     data_object = GenericForeignKey('data_content_type', 'data_object_id')
     map_configuration = models.ForeignKey(MapConfiguration, on_delete=models.PROTECT, null=True,
                                           related_name='geodatasets')
@@ -540,18 +546,6 @@
     def get_absolute_url(self):
         # Use PK-based URL for generic dataset map view
         return reverse('geodataset-map', args=[self.pk])
-=======
-    data_object = GenericForeignKey("data_content_type", "data_object_id")
-    map_configuration = models.ForeignKey(
-        MapConfiguration,
-        on_delete=models.PROTECT,
-        null=True,
-        related_name="geodatasets",
-    )
-
-    def get_absolute_url(self):
-        return reverse(f"{self.model_name}")
->>>>>>> 71b45c70
 
 
 # TODO: Check if this should be moved to utils app
