from django.urls import include, path

from .router import router
<<<<<<< HEAD
from .views import (PropertyCreateView, PropertyDetailView, PropertyListView, PropertyModalDeleteView,
                    PropertyUnitCreateView, PropertyUnitDetailView, PropertyUnitListView, PropertyUnitModalDeleteView,
                    PropertyUnitOptionsView, PropertyUnitUpdateView, PropertyUpdateView)

urlpatterns = [
    path('', PropertyListView.as_view(), name='property-list'),
    path('create/', PropertyCreateView.as_view(), name='property-create'),
    path('<int:pk>/', PropertyDetailView.as_view(), name='property-detail'),
    path('<int:pk>/update/', PropertyUpdateView.as_view(), name='property-update'),
    path('<int:pk>/delete/modal/', PropertyModalDeleteView.as_view(), name='property-delete-modal'),
    path('<int:pk>/propertyunit-options/', PropertyUnitOptionsView.as_view(), name='property-unit-options'),
    path('propertyunits/', PropertyUnitListView.as_view(), name='propertyunit-list'),
    path('propertyunits/create/', PropertyUnitCreateView.as_view(), name='propertyunit-create'),
    path('propertyunits/<int:pk>/', PropertyUnitDetailView.as_view(), name='propertyunit-detail'),
    path('propertyunits/<int:pk>/update/', PropertyUnitUpdateView.as_view(), name='propertyunit-update'),
    path('propertyunits/<int:pk>/delete/modal/', PropertyUnitModalDeleteView.as_view(),
         name='propertyunit-delete-modal'),
=======
from .views import (PropertiesDashboardView, PropertyCreateView, PropertyDetailView, PropertyModalDeleteView,
                    PropertyPrivateListView, PropertyPublishedListView, PropertyUnitOptionsView, PropertyUpdateView,
                    UnitCreateView, UnitDetailView, UnitModalDeleteView, UnitPrivateListView, UnitPublishedListView,
                    UnitUpdateView)

urlpatterns = [
    path('explorer/', PropertiesDashboardView.as_view(), name='properties-dashboard'),
    path('properties/', PropertyPublishedListView.as_view(), name='property-list'),
    path('properties/user/', PropertyPrivateListView.as_view(), name='property-list-owned'),
    path('properties/create/', PropertyCreateView.as_view(), name='property-create'),
    path('properties/<int:pk>/', PropertyDetailView.as_view(), name='property-detail'),
    path('properties/<int:pk>/update/', PropertyUpdateView.as_view(), name='property-update'),
    path('properties/<int:pk>/delete/modal/', PropertyModalDeleteView.as_view(), name='property-delete-modal'),
    path('properties/<int:pk>/unit-options/', PropertyUnitOptionsView.as_view(), name='property-unit-options'),
    path('units/', UnitPublishedListView.as_view(), name='unit-list'),
    path('units/user/', UnitPrivateListView.as_view(), name='unit-list-owned'),
    path('units/create/', UnitCreateView.as_view(), name='unit-create'),
    path('units/<int:pk>/', UnitDetailView.as_view(), name='unit-detail'),
    path('units/<int:pk>/update/', UnitUpdateView.as_view(), name='unit-update'),
    path('units/<int:pk>/delete/modal/', UnitModalDeleteView.as_view(), name='unit-delete-modal'),
>>>>>>> 846cfd76
    path('api/', include(router.urls)),
]<|MERGE_RESOLUTION|>--- conflicted
+++ resolved
@@ -1,45 +1,54 @@
 from django.urls import include, path
 
 from .router import router
-<<<<<<< HEAD
-from .views import (PropertyCreateView, PropertyDetailView, PropertyListView, PropertyModalDeleteView,
-                    PropertyUnitCreateView, PropertyUnitDetailView, PropertyUnitListView, PropertyUnitModalDeleteView,
-                    PropertyUnitOptionsView, PropertyUnitUpdateView, PropertyUpdateView)
+from .views import (
+    PropertyCreateView,
+    PropertyDetailView,
+    PropertyListView,
+    PropertyModalDeleteView,
+    PropertyUnitOptionsView,
+    PropertyUpdateView,
+    UnitCreateView,
+    UnitDetailView,
+    UnitListView,
+    UnitModalDeleteView,
+    UnitUpdateView,
+)
 
 urlpatterns = [
-    path('', PropertyListView.as_view(), name='property-list'),
-    path('create/', PropertyCreateView.as_view(), name='property-create'),
-    path('<int:pk>/', PropertyDetailView.as_view(), name='property-detail'),
-    path('<int:pk>/update/', PropertyUpdateView.as_view(), name='property-update'),
-    path('<int:pk>/delete/modal/', PropertyModalDeleteView.as_view(), name='property-delete-modal'),
-    path('<int:pk>/propertyunit-options/', PropertyUnitOptionsView.as_view(), name='property-unit-options'),
-    path('propertyunits/', PropertyUnitListView.as_view(), name='propertyunit-list'),
-    path('propertyunits/create/', PropertyUnitCreateView.as_view(), name='propertyunit-create'),
-    path('propertyunits/<int:pk>/', PropertyUnitDetailView.as_view(), name='propertyunit-detail'),
-    path('propertyunits/<int:pk>/update/', PropertyUnitUpdateView.as_view(), name='propertyunit-update'),
-    path('propertyunits/<int:pk>/delete/modal/', PropertyUnitModalDeleteView.as_view(),
-         name='propertyunit-delete-modal'),
-=======
-from .views import (PropertiesDashboardView, PropertyCreateView, PropertyDetailView, PropertyModalDeleteView,
-                    PropertyPrivateListView, PropertyPublishedListView, PropertyUnitOptionsView, PropertyUpdateView,
-                    UnitCreateView, UnitDetailView, UnitModalDeleteView, UnitPrivateListView, UnitPublishedListView,
-                    UnitUpdateView)
-
-urlpatterns = [
-    path('explorer/', PropertiesDashboardView.as_view(), name='properties-dashboard'),
-    path('properties/', PropertyPublishedListView.as_view(), name='property-list'),
-    path('properties/user/', PropertyPrivateListView.as_view(), name='property-list-owned'),
-    path('properties/create/', PropertyCreateView.as_view(), name='property-create'),
-    path('properties/<int:pk>/', PropertyDetailView.as_view(), name='property-detail'),
-    path('properties/<int:pk>/update/', PropertyUpdateView.as_view(), name='property-update'),
-    path('properties/<int:pk>/delete/modal/', PropertyModalDeleteView.as_view(), name='property-delete-modal'),
-    path('properties/<int:pk>/unit-options/', PropertyUnitOptionsView.as_view(), name='property-unit-options'),
-    path('units/', UnitPublishedListView.as_view(), name='unit-list'),
-    path('units/user/', UnitPrivateListView.as_view(), name='unit-list-owned'),
-    path('units/create/', UnitCreateView.as_view(), name='unit-create'),
-    path('units/<int:pk>/', UnitDetailView.as_view(), name='unit-detail'),
-    path('units/<int:pk>/update/', UnitUpdateView.as_view(), name='unit-update'),
-    path('units/<int:pk>/delete/modal/', UnitModalDeleteView.as_view(), name='unit-delete-modal'),
->>>>>>> 846cfd76
-    path('api/', include(router.urls)),
+    path("explorer/", PropertiesDashboardView.as_view(), name="properties-dashboard"),
+    path("properties/", PropertyListView.as_view(), name="property-list"),
+    path("properties/create/", PropertyCreateView.as_view(), name="property-create"),
+    path("properties/<int:pk>/", PropertyDetailView.as_view(), name="property-detail"),
+    path(
+        "properties/<int:pk>/update/",
+        PropertyUpdateView.as_view(),
+        name="property-update",
+    ),
+    path(
+        "properties/<int:pk>/delete/modal/",
+        PropertyModalDeleteView.as_view(),
+        name="property-delete-modal",
+    ),
+    path(
+        "properties/<int:pk>/propertyunit-options/",
+        PropertyUnitOptionsView.as_view(),
+        name="property-unit-options",
+    ),
+    path("propertyunits/", UnitListView.as_view(), name="propertyunit-list"),
+    path("propertyunits/create/", UnitCreateView.as_view(), name="propertyunit-create"),
+    path(
+        "propertyunits/<int:pk>/", UnitDetailView.as_view(), name="propertyunit-detail"
+    ),
+    path(
+        "propertyunits/<int:pk>/update/",
+        UnitUpdateView.as_view(),
+        name="propertyunit-update",
+    ),
+    path(
+        "propertyunits/<int:pk>/delete/modal/",
+        UnitModalDeleteView.as_view(),
+        name="propertyunit-delete-modal",
+    ),
+    path("api/", include(router.urls)),
 ]