from django.urls import reverse_lazy
from django.views.generic import TemplateView

from utils.object_management.views import (
    OwnedObjectModelSelectOptionsView,
    PrivateObjectListView,
    PublishedObjectListView,
    UserCreatedObjectCreateView,
    UserCreatedObjectDetailView,
    UserCreatedObjectModalDeleteView,
    UserCreatedObjectUpdateView,
)

<<<<<<< HEAD
from .forms import PropertyModelForm, PropertyUnitModelForm
from .models import Property, PropertyUnit
from ..views import (OwnedObjectCreateView, OwnedObjectListView, OwnedObjectModalDeleteView,
                     OwnedObjectModelSelectOptionsView, OwnedObjectUpdateView, UserCreatedObjectDetailView)


class PropertyUnitListView(OwnedObjectListView):
    model = PropertyUnit
    permission_required = set()


class PropertyUnitCreateView(OwnedObjectCreateView):
    model = PropertyUnit
    form_class = PropertyUnitModelForm
    permission_required = ('properties.add_propertyunit',)
=======
from .forms import PropertyModelForm, UnitModelForm
from .models import Property, Unit


class PropertiesDashboardView(TemplateView):
    template_name = "properties_dashboard.html"


# ----------- Unit CRUD ------------------------------------------------------------------------------------------------
# ----------------------------------------------------------------------------------------------------------------------
class UnitPublishedListView(PublishedObjectListView):
    model = Unit
    dashboard_url = reverse_lazy("properties-dashboard")


class UnitPrivateListView(PrivateObjectListView):
    model = Unit
    dashboard_url = reverse_lazy("properties-dashboard")


class UnitCreateView(UserCreatedObjectCreateView):
    model = Unit
    form_class = UnitModelForm
    permission_required = ("properties.add_unit",)
>>>>>>> 846cfd76


class PropertyUnitDetailView(UserCreatedObjectDetailView):
    model = PropertyUnit


<<<<<<< HEAD
class PropertyUnitUpdateView(OwnedObjectUpdateView):
    model = PropertyUnit
    form_class = PropertyUnitModelForm
    permission_required = ('properties.change_propertyunit',)


class PropertyUnitModalDeleteView(OwnedObjectModalDeleteView):
    model = PropertyUnit
    permission_required = ('properties.delete_propertyunit',)
    success_message = 'Property unit deleted successfully.'
    success_url = reverse_lazy('propertyunit-list')
=======
class UnitUpdateView(UserCreatedObjectUpdateView):
    model = Unit
    form_class = UnitModelForm


class UnitModalDeleteView(UserCreatedObjectModalDeleteView):
    model = Unit
>>>>>>> 846cfd76


# ----------- Property CRUD --------------------------------------------------------------------------------------------
# ----------------------------------------------------------------------------------------------------------------------


class PropertyPublishedListView(PublishedObjectListView):
    model = Property
    dashboard_url = reverse_lazy("properties-dashboard")


class PropertyPrivateListView(PrivateObjectListView):
    model = Property
    dashboard_url = reverse_lazy("properties-dashboard")


class PropertyCreateView(UserCreatedObjectCreateView):
    model = Property
    form_class = PropertyModelForm
    permission_required = ("properties.add_property",)


class PropertyDetailView(UserCreatedObjectDetailView):
    model = Property


class PropertyUpdateView(UserCreatedObjectUpdateView):
    model = Property
    form_class = PropertyModelForm


class PropertyModalDeleteView(UserCreatedObjectModalDeleteView):
    model = Property


class PropertyUnitOptionsView(OwnedObjectModelSelectOptionsView):
    model = Property
    include_empty_option = False
    permission_required = set()

    def get_selected_object(self):
        return self.object_list.first()

    def get_queryset(self):
        obj = self.model.objects.get(id=self.kwargs.get("pk"))
        return obj.allowed_units.all()<|MERGE_RESOLUTION|>--- conflicted
+++ resolved
@@ -11,75 +11,43 @@
     UserCreatedObjectUpdateView,
 )
 
-<<<<<<< HEAD
 from .forms import PropertyModelForm, PropertyUnitModelForm
 from .models import Property, PropertyUnit
-from ..views import (OwnedObjectCreateView, OwnedObjectListView, OwnedObjectModalDeleteView,
-                     OwnedObjectModelSelectOptionsView, OwnedObjectUpdateView, UserCreatedObjectDetailView)
-
-
-class PropertyUnitListView(OwnedObjectListView):
-    model = PropertyUnit
-    permission_required = set()
-
-
-class PropertyUnitCreateView(OwnedObjectCreateView):
-    model = PropertyUnit
-    form_class = PropertyUnitModelForm
-    permission_required = ('properties.add_propertyunit',)
-=======
-from .forms import PropertyModelForm, UnitModelForm
-from .models import Property, Unit
 
 
 class PropertiesDashboardView(TemplateView):
     template_name = "properties_dashboard.html"
 
 
-# ----------- Unit CRUD ------------------------------------------------------------------------------------------------
+# ----------- PropertyUnit CRUD ----------------------------------------------------------------------------------------
 # ----------------------------------------------------------------------------------------------------------------------
-class UnitPublishedListView(PublishedObjectListView):
-    model = Unit
+class PropertyUnitPublishedListView(PublishedObjectListView):
+    model = PropertyUnit
     dashboard_url = reverse_lazy("properties-dashboard")
 
 
-class UnitPrivateListView(PrivateObjectListView):
-    model = Unit
+class PropertyUnitPrivateListView(PrivateObjectListView):
+    model = PropertyUnit
     dashboard_url = reverse_lazy("properties-dashboard")
 
 
-class UnitCreateView(UserCreatedObjectCreateView):
-    model = Unit
-    form_class = UnitModelForm
-    permission_required = ("properties.add_unit",)
->>>>>>> 846cfd76
+class PropertyUnitCreateView(UserCreatedObjectCreateView):
+    model = PropertyUnit
+    form_class = PropertyUnitModelForm
+    permission_required = ("properties.add_propertyunit",)
 
 
 class PropertyUnitDetailView(UserCreatedObjectDetailView):
     model = PropertyUnit
 
 
-<<<<<<< HEAD
-class PropertyUnitUpdateView(OwnedObjectUpdateView):
+class PropertyUnitUpdateView(UserCreatedObjectUpdateView):
     model = PropertyUnit
     form_class = PropertyUnitModelForm
-    permission_required = ('properties.change_propertyunit',)
 
 
-class PropertyUnitModalDeleteView(OwnedObjectModalDeleteView):
+class PropertyUnitModalDeleteView(UserCreatedObjectModalDeleteView):
     model = PropertyUnit
-    permission_required = ('properties.delete_propertyunit',)
-    success_message = 'Property unit deleted successfully.'
-    success_url = reverse_lazy('propertyunit-list')
-=======
-class UnitUpdateView(UserCreatedObjectUpdateView):
-    model = Unit
-    form_class = UnitModelForm
-
-
-class UnitModalDeleteView(UserCreatedObjectModalDeleteView):
-    model = Unit
->>>>>>> 846cfd76
 
 
 # ----------- Property CRUD --------------------------------------------------------------------------------------------
