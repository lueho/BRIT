--- conflicted
+++ resolved
@@ -1,10 +1,6 @@
 from django.db import models
 
-<<<<<<< HEAD
 from ..models import NamedUserCreatedObject
-=======
-from utils.object_management.models import NamedUserCreatedObject, get_default_owner
->>>>>>> 846cfd76
 
 
 class PropertyUnit(NamedUserCreatedObject):
@@ -21,20 +17,13 @@
         unique_together = ["owner", "name"]
 
 
-<<<<<<< HEAD
-=======
 def get_default_unit_pk():
-    """
-    Fetch the PK of the default 'No unit' Unit.
-    """
-    unit = Unit.objects.get(
+    return Unit.objects.get_or_create(
         owner=get_default_owner(),
-        name=getattr(settings, "DEFAULT_NO_UNIT_NAME", "No unit"),
-    )
-    return unit.pk
+        name=getattr(settings, "DEFAULT_UNIT_NAME", "No unit"),
+    )[0].pk
 
 
->>>>>>> 846cfd76
 class Property(NamedUserCreatedObject):
     """
     Defines properties that can be shared among other models. Allows to compare instances of different models that share
@@ -52,13 +41,9 @@
     """
 
     property = models.ForeignKey(Property, on_delete=models.PROTECT)
-<<<<<<< HEAD
-    unit = models.ForeignKey(PropertyUnit, on_delete=models.PROTECT, blank=True, null=True)
-=======
     unit = models.ForeignKey(
         Unit, on_delete=models.PROTECT, default=get_default_unit_pk
     )
->>>>>>> 846cfd76
     average = models.FloatField()
     standard_deviation = models.FloatField(blank=True, null=True)
 
