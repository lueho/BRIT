from django.http import JsonResponse
from django.views.generic import TemplateView
from rest_framework.views import APIView

<<<<<<< HEAD
from .filters import TreeFilter
=======
>>>>>>> 2b4d0c75
from .models import HamburgRoadsideTrees
from .serializers import HamburgRoadsideTreeGeometrySerializer
from .filters import TreeFilter


class TreeFilterView(TemplateView):
    template_name = 'map_hamburg_roadsidetrees.html'

    def get_context_data(self, **kwargs):
        context = super().get_context_data(**kwargs)
        context.update({
            'map_header': 'Hamburg Roadside Trees',
            'tree_filter': TreeFilter(self.request.GET),
        })
        return context


def is_valid_queryparam(param):
    return param != '' and param is not None


class HamburgRoadsideTreeAPIView(APIView):

    @staticmethod
    def get(request):
        qs = HamburgRoadsideTrees.objects.all()
        gattung_deutsch_query = request.query_params.getlist('gattung_deutsch[]')
<<<<<<< HEAD
        pflanzjahr_min_query = request.GET.get('pflanzjahr_min')
        pflanzjahr_max_query = request.GET.get('pflanzjahr_max')
=======
        # pflanzjahr_min_query = request.GET.get('pflanzjahr_min')
        # pflanzjahr_max_query = request.GET.get('pflanzjahr_max')
>>>>>>> 2b4d0c75
        district_query = request.query_params.getlist('bezirk[]')

        if is_valid_queryparam(gattung_deutsch_query):
            qs = qs.filter(gattung_deutsch__in=gattung_deutsch_query)

        # if is_valid_queryparam(pflanzjahr_min_query):
        #     qs = qs.filter(pflanzjahr__gte=pflanzjahr_min_query)

<<<<<<< HEAD
        if is_valid_queryparam(pflanzjahr_max_query):
            qs = qs.filter(pflanzjahr__lte=pflanzjahr_max_query)
=======
        # if is_valid_queryparam(pflanzjahr_max_query):
        #     qs = qs.filter(pflanzjahr__lte=pflanzjahr_max_query)
>>>>>>> 2b4d0c75

        if is_valid_queryparam(district_query):
            qs = qs.filter(bezirk__in=district_query)

        serializer = HamburgRoadsideTreeGeometrySerializer(qs, many=True)
        data = {
            'geoJson': serializer.data,
            'analysis': {
                'tree_count': {
                    'label': 'Number of trees',
                    'value': len(serializer.data['features'])
                },
            }
        }

        return JsonResponse(data, safe=False)<|MERGE_RESOLUTION|>--- conflicted
+++ resolved
@@ -2,10 +2,6 @@
 from django.views.generic import TemplateView
 from rest_framework.views import APIView
 
-<<<<<<< HEAD
-from .filters import TreeFilter
-=======
->>>>>>> 2b4d0c75
 from .models import HamburgRoadsideTrees
 from .serializers import HamburgRoadsideTreeGeometrySerializer
 from .filters import TreeFilter
@@ -33,13 +29,8 @@
     def get(request):
         qs = HamburgRoadsideTrees.objects.all()
         gattung_deutsch_query = request.query_params.getlist('gattung_deutsch[]')
-<<<<<<< HEAD
-        pflanzjahr_min_query = request.GET.get('pflanzjahr_min')
-        pflanzjahr_max_query = request.GET.get('pflanzjahr_max')
-=======
         # pflanzjahr_min_query = request.GET.get('pflanzjahr_min')
         # pflanzjahr_max_query = request.GET.get('pflanzjahr_max')
->>>>>>> 2b4d0c75
         district_query = request.query_params.getlist('bezirk[]')
 
         if is_valid_queryparam(gattung_deutsch_query):
@@ -48,13 +39,8 @@
         # if is_valid_queryparam(pflanzjahr_min_query):
         #     qs = qs.filter(pflanzjahr__gte=pflanzjahr_min_query)
 
-<<<<<<< HEAD
-        if is_valid_queryparam(pflanzjahr_max_query):
-            qs = qs.filter(pflanzjahr__lte=pflanzjahr_max_query)
-=======
         # if is_valid_queryparam(pflanzjahr_max_query):
         #     qs = qs.filter(pflanzjahr__lte=pflanzjahr_max_query)
->>>>>>> 2b4d0c75
 
         if is_valid_queryparam(district_query):
             qs = qs.filter(bezirk__in=district_query)
