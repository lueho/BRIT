--- conflicted
+++ resolved
@@ -113,6 +113,8 @@
     )
     sources = serializers.SerializerMethodField()
     policy = serializers.SerializerMethodField()
+    actions = serializers.SerializerMethodField()
+
     class Meta:
         model = models.Collection
         fields = (
@@ -170,7 +172,6 @@
         # Return policy as-is to keep a single source of truth for key names
         return policy
 
-<<<<<<< HEAD
     def get_required_bin_capacity_reference(self, obj):
         """Returns the required bin capacity reference value."""
         return obj.required_bin_capacity_reference
@@ -186,8 +187,6 @@
         except Exception:
             return {}
 
-=======
->>>>>>> 846cfd76
 
 class CollectionFlatSerializer(serializers.ModelSerializer):
     """
