--- conflicted
+++ resolved
@@ -4,17 +4,11 @@
 from django.test import TestCase
 from mock import patch, Mock
 
-<<<<<<< HEAD
-from maps.models import Catchment, Region
-from ..models import (Collection, CollectionSystem, CollectionFrequency, Collector, MaterialCategory, WasteCategory,
-                      WasteComponent, WasteFlyer, WasteStream)
-=======
 from maps.models import Region
 from users.models import get_default_owner
 
 from ..models import (Collection, CollectionCatchment, CollectionSystem, CollectionFrequency, Collector,
                       MaterialCategory, WasteCategory, WasteComponent, WasteFlyer, WasteStream)
->>>>>>> be3230ed
 from ..renderers import CollectionXLSXRenderer
 from ..serializers import CollectionFlatSerializer
 from ..tasks import (export_collections_to_file, check_wasteflyer_urls, check_wasteflyer_url,
@@ -26,39 +20,37 @@
 
     @classmethod
     def setUpTestData(cls):
+        owner = get_default_owner()
         User.objects.create(username='outsider')
         member = User.objects.create(username='member')
         member.user_permissions.add(Permission.objects.get(codename='add_collection'))
 
-        MaterialCategory.objects.create(name='Biowaste component')
-        material1 = WasteComponent.objects.create(name='Test material 1')
-        material2 = WasteComponent.objects.create(name='Test material 2')
+        MaterialCategory.objects.create(owner=owner, name='Biowaste component')
+        material1 = WasteComponent.objects.create(owner=owner, name='Test material 1')
+        material2 = WasteComponent.objects.create(owner=owner, name='Test material 2')
         waste_stream = WasteStream.objects.create(
+            owner=owner,
             name='Test waste stream',
-            category=WasteCategory.objects.create(name='Test category'),
+            category=WasteCategory.objects.create(owner=owner, name='Test category'),
         )
         waste_stream.allowed_materials.add(material1)
         waste_stream.allowed_materials.add(material2)
 
         waste_flyer = WasteFlyer.objects.create(
+            owner=owner,
             abbreviation='WasteFlyer123',
             url='https://www.test-flyer.org'
         )
-<<<<<<< HEAD
-        frequency = CollectionFrequency.objects.create(name='Test Frequency')
-        region = Region.objects.create(name='Test Region')
-        catchment = Catchment.objects.create(name='Test catchment', region=region)
-=======
         frequency = CollectionFrequency.objects.create(owner=owner, name='Test Frequency')
         region = Region.objects.create(owner=owner, name='Test Region')
         catchment = CollectionCatchment.objects.create(owner=owner, name='Test catchment', region=region)
->>>>>>> be3230ed
         for i in range(1, 3):
             collection = Collection.objects.create(
+                owner=owner,
                 name=f'collection{i}',
                 catchment=catchment,
-                collector=Collector.objects.create(name=f'collector{i}'),
-                collection_system=CollectionSystem.objects.create(name='Test system'),
+                collector=Collector.objects.create(owner=owner, name=f'collector{i}'),
+                collection_system=CollectionSystem.objects.create(owner=owner, name='Test system'),
                 waste_stream=waste_stream,
                 connection_rate=0.7,
                 connection_rate_year=2020,
@@ -96,8 +88,10 @@
 
     @classmethod
     def setUpTestData(cls):
+        owner = get_default_owner()
         for i in range(1, 5):
             WasteFlyer.objects.create(
+                owner=owner,
                 title=f'Waste flyer {i}',
                 abbreviation=f'WF{i}',
                 url_valid=i % 2 == 0
@@ -107,10 +101,18 @@
         self.flyer = WasteFlyer.objects.first
 
     def test_initial(self):
-        params = {'url_valid': ['False']}
+        self.assertEqual(4, WasteFlyer.objects.count())
+        params = {
+            'csrfmiddlewaretoken': ['Hm7MXB2NjRCOIpNbGaRKR87VCHM5KwpR1t4AdZFgaqKfqui1EJwhKKmkxFKDfL3h'],
+            'url_valid': ['False'],
+            'page': ['2']
+        }
         qdict = QueryDict('', mutable=True)
         qdict.update(MultiValueDict(params))
-        result = check_wasteflyer_urls.apply(args=[qdict])
+        newparams = qdict.copy()
+        newparams.pop('csrfmiddlewaretoken')
+        newparams.pop('page')
+        result = check_wasteflyer_urls.apply(args=[newparams])
         while result.status == 'PENDING':
             self.assertEqual('PENDING', result.status)
         if result.status == 'FAILURE':
