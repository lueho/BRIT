--- conflicted
+++ resolved
@@ -8,11 +8,7 @@
 ENV DEBIAN_FRONTEND=noninteractive
 
 # ------------------------------------------------------------------
-<<<<<<< HEAD
 # 1. Install required OS packages
-=======
-# 1. Install required OS packages only (no recommends), then clean up
->>>>>>> d598146c
 # ------------------------------------------------------------------
 RUN apt-get update \
     && apt-get install -y --no-install-recommends \
@@ -24,11 +20,7 @@
     && rm -rf /var/lib/apt/lists/*
 
 # -------------------------------------------------------------
-<<<<<<< HEAD
 # 2. Install Heroku CLI via tarball
-=======
-# 2. Install Heroku CLI via tarball (avoid apt & zstd issues)
->>>>>>> d598146c
 # -------------------------------------------------------------
 ENV HEROKU_CLI_VERSION="latest"
 RUN curl -fsSL https://cli-assets.heroku.com/heroku-linux-x64.tar.gz -o /tmp/heroku.tar.gz \
@@ -38,20 +30,13 @@
     && rm /tmp/heroku.tar.gz
 
 # ---------------------------------------------
-<<<<<<< HEAD
 # 3. Install AWS CLI v2
-=======
-# 3. Install AWS CLI v2 (latest stable release)
->>>>>>> d598146c
 # ---------------------------------------------
 RUN curl -fsSL "https://awscli.amazonaws.com/awscli-exe-linux-x86_64.zip" -o /tmp/awscliv2.zip \
     && unzip -q /tmp/awscliv2.zip -d /tmp \
     && /tmp/aws/install \
     && rm -rf /tmp/aws /tmp/awscliv2.zip
-<<<<<<< HEAD
 
-=======
->>>>>>> d598146c
 
 # ------------------------------------------------------------------
 # 4. Make custom commands executable
